--- conflicted
+++ resolved
@@ -2510,8 +2510,4 @@
         return type(self)(memo[key], self.side)
 
 
-<<<<<<< HEAD
-_SURFACE_CLASSES = {cls._type: cls for cls in Surface.__subclasses__()}
-=======
-_SURFACE_CLASSES = {cls._type: cls for cls in Surface.__subclasses__()}
->>>>>>> 9a21eabd
+_SURFACE_CLASSES = {cls._type: cls for cls in Surface.__subclasses__()}