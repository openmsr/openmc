--- conflicted
+++ resolved
@@ -374,15 +374,8 @@
                     # Read the Filter type
                     filter_type = self._f['{0}{1}/type'.format(subbase, j)].value.decode()
 
-<<<<<<< HEAD
-                # Read the bin values
-                if FILTER_TYPES[filter_type] in ['energy', 'energyout',
-                                                 'mu', 'polar', 'azimuthal']:
-                    bins = self._f['{0}{1}/bins'.format(subbase, j)].value
-=======
                     # Read the Filter offset
                     offset = self._f['{0}{1}/offset'.format(subbase, j)].value
->>>>>>> af6c1412
 
                     n_bins = self._f['{0}{1}/n_bins'.format(subbase, j)].value
 
