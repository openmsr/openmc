"""abc module.

This module contains Abstract Base Classes for implementing operator, integrator, depletion system solver, and operator helper classes
"""

from __future__ import annotations
from abc import ABC, abstractmethod
from collections import namedtuple, defaultdict
from collections.abc import Iterable, Callable
from copy import deepcopy
from inspect import signature
from numbers import Real, Integral
from pathlib import Path
import time
from typing import Optional, Union, Sequence
from warnings import warn

import numpy as np
from uncertainties import ufloat

from openmc.checkvalue import check_value, check_type, check_greater_than, PathLike
from openmc.mpi import comm
from openmc.utility_funcs import change_directory
from openmc import Material
from .stepresult import StepResult
from .chain import Chain
from .results import Results
from .pool import deplete
from .reaction_rates import ReactionRates
from .transfer_rates import TransferRates
from openmc import Material, Cell
from .reactivity_control import (
    ReactivityController,
    CellReactivityController,
    MaterialReactivityController
)

__all__ = [
    "OperatorResult", "TransportOperator",
    "ReactionRateHelper", "NormalizationHelper", "FissionYieldHelper",
    "Integrator", "SIIntegrator", "DepSystemSolver", "add_params"]


_SECONDS_PER_MINUTE = 60
_SECONDS_PER_HOUR = 60*60
_SECONDS_PER_DAY = 24*60*60
_SECONDS_PER_JULIAN_YEAR = 365.25*24*60*60

OperatorResult = namedtuple('OperatorResult', ['k', 'rates'])
OperatorResult.__doc__ = """\
Result of applying transport operator

Parameters
----------
k : uncertainties.ufloat
    Resulting eigenvalue and standard deviation
rates : openmc.deplete.ReactionRates
    Resulting reaction rates

"""
try:
    OperatorResult.k.__doc__ = None
    OperatorResult.rates.__doc__ = None
except AttributeError:
    # Can't set __doc__ on properties on Python 3.4
    pass


class TransportOperator(ABC):
    """Abstract class defining a transport operator

    Each depletion integrator is written to work with a generic transport
    operator that takes a vector of material compositions and returns an
    eigenvalue and reaction rates. This abstract class sets the requirements
    for such a transport operator. Users should instantiate
    :class:`openmc.deplete.CoupledOperator` or
    :class:`openmc.deplete.IndependentOperator` rather than this class.

    Parameters
    ----------
    chain_file : str
        Path to the depletion chain XML file
    fission_q : dict, optional
        Dictionary of nuclides and their fission Q values [eV]. If not given,
        values will be pulled from the ``chain_file``.
    prev_results : Results, optional
        Results from a previous depletion calculation.

    Attributes
    ----------
    output_dir : pathlib.Path
        Path to output directory to save results.
    prev_res : Results or None
        Results from a previous depletion calculation. ``None`` if no
        results are to be used.
    chain : openmc.deplete.Chain
        The depletion chain information necessary to form matrices and tallies.

    """
    def __init__(self, chain_file, fission_q=None, prev_results=None):
        self.output_dir = '.'

        # Read depletion chain
        self.chain = Chain.from_xml(chain_file, fission_q)
        if prev_results is None:
            self.prev_res = None
        else:
            check_type("previous results", prev_results, Results)
            self.prev_res = prev_results

    @abstractmethod
    def __call__(self, vec, source_rate):
        """Runs a simulation.

        Parameters
        ----------
        vec : list of numpy.ndarray
            Total atoms to be used in function.
        source_rate : float
            Power in [W] or source rate in [neutron/sec]

        Returns
        -------
        openmc.deplete.OperatorResult
            Eigenvalue and reaction rates resulting from transport operator

        """

    @property
    def output_dir(self):
        return self._output_dir

    @output_dir.setter
    def output_dir(self, output_dir):
        self._output_dir = Path(output_dir)

    @abstractmethod
    def initial_condition(self):
        """Performs final setup and returns initial condition.

        Returns
        -------
        list of numpy.ndarray
            Total density for initial conditions.
        """

    @abstractmethod
    def get_results_info(self):
        """Returns volume list, cell lists, and nuc lists.

        Returns
        -------
        volume : dict of str to float
            Volumes corresponding to materials in burn_list
        nuc_list : list of str
            A list of all nuclide names. Used for sorting the simulation.
        burn_list : list of int
            A list of all cell IDs to be burned.  Used for sorting the
            simulation.
        full_burn_list : list of int
            All burnable materials in the geometry.
        """

    def finalize(self):
        pass

    @abstractmethod
    def write_bos_data(self, step: int):
        """Document beginning of step data for a given step

        Called at the beginning of a depletion step and at
        the final point in the simulation.

        Parameters
        ----------
        step : int
            Current depletion step including restarts
        """


class ReactionRateHelper(ABC):
    """Abstract class for generating reaction rates for operators

    Responsible for generating reaction rate tallies for burnable materials,
    given nuclides and scores from the operator.

    Reaction rates are passed back to the operator to be used by an
    :class:`openmc.deplete.OperatorResult` instance.

    Parameters
    ----------
    n_nucs : int
        Number of burnable nuclides tracked by
        :class:`openmc.deplete.abc.TransportOperator`
    n_react : int
        Number of reactions tracked by
        :class:`openmc.deplete.abc.TransportOperator`

    Attributes
    ----------
    nuclides : list of str
        All nuclides with desired reaction rates.
    """

    def __init__(self, n_nucs, n_react):
        self._nuclides = None
        self._results_cache = np.empty((n_nucs, n_react))

    @abstractmethod
    def generate_tallies(self, materials, scores):
        """Use the C API to build tallies needed for reaction rates"""

    @property
    def nuclides(self):
        """List of nuclides with requested reaction rates"""
        return self._nuclides

    @nuclides.setter
    def nuclides(self, nuclides):
        check_type("nuclides", nuclides, list, str)
        self._nuclides = nuclides

    @abstractmethod
    def get_material_rates(
        self,
        mat_id: int,
        nuc_index: Sequence[str],
        react_index: Sequence[str]
    ):
        """Return 2D array of [nuclide, reaction] reaction rates

        Parameters
        ----------
        mat_id : int
            Unique ID for the requested material
        nuc_index : list of str
            Ordering of desired nuclides
        react_index : list of str
            Ordering of reactions
        """

    def divide_by_atoms(self, number: Sequence[float]):
        """Normalize reaction rates by number of atoms

        Acts on the current material examined by :meth:`get_material_rates`

        Parameters
        ----------
        number : iterable of float
            Number of each nuclide in [atom] tracked in the calculation.

        Returns
        -------
        results : numpy.ndarray
            Array of reactions rates of shape ``(n_nuclides, n_rxns)``
            normalized by the number of nuclides
        """

        mask = np.nonzero(number)
        results = self._results_cache
        for col in range(results.shape[1]):
            results[mask, col] /= number[mask]
        return results


class NormalizationHelper(ABC):
    """Abstract class for obtaining normalization factor on tallies

    This helper class determines how reaction rates calculated by an instance of
    :class:`openmc.deplete.abc.TransportOperator` should be normalized for the
    purpose of constructing a burnup matrix. Based on the method chosen, the
    power or source rate provided by the user, and reaction rates from a
    :class:`ReactionRateHelper`, this class will scale reaction rates to the
    correct values.

    Attributes
    ----------
    nuclides : list of str
        All nuclides with desired reaction rates. Ordered to be
        consistent with :class:`openmc.deplete.abc.TransportOperator`

    """

    def __init__(self):
        self._nuclides = None

    def reset(self):
        """Reset state for normalization"""

    @abstractmethod
    def prepare(self, chain_nucs: Sequence[str], rate_index: dict):
        """Perform work needed to obtain energy produced

        This method is called prior to calculating the reaction rates
        in :meth:`openmc.deplete.abc.TransportOperator.initial_condition`. Only
        used for energy-based normalization.

        Parameters
        ----------
        chain_nucs : list of str
            All nuclides to be tracked in this problem
        rate_index : dict of str to int
            Mapping from nuclide name to index in the
            `fission_rates` for :meth:`update`.
        """

    def update(self, fission_rates):
        """Update the normalization based on fission rates (only used for
        energy-based normalization)

        Parameters
        ----------
        fission_rates : numpy.ndarray
            fission reaction rate for each isotope in the specified
            material. Should be ordered corresponding to initial
            ``rate_index`` used in :meth:`prepare`
        """

    @property
    def nuclides(self):
        """List of nuclides with requested reaction rates"""
        return self._nuclides

    @nuclides.setter
    def nuclides(self, nuclides):
        check_type("nuclides", nuclides, list, str)
        self._nuclides = nuclides

    @abstractmethod
    def factor(self, source_rate: float):
        """Return normalization factor

        Parameters
        ----------
        source_rate : float
            Power in [W] or source rate in [neutron/sec]

        Returns
        -------
        float
            Normalization factor for tallies

        """


class FissionYieldHelper(ABC):
    """Abstract class for processing energy dependent fission yields

    Parameters
    ----------
    chain_nuclides : iterable of openmc.deplete.Nuclide
        Nuclides tracked in the depletion chain. All nuclides are
        not required to have fission yield data.

    Attributes
    ----------
    constant_yields : collections.defaultdict
        Fission yields for all nuclides that only have one set of
        fission yield data. Dictionary of form ``{str: {str: float}}``
        representing yields for ``{parent: {product: yield}}``. Default
        return object is an empty dictionary

    """

    def __init__(self, chain_nuclides):
        self._chain_nuclides = {}
        self._constant_yields = defaultdict(dict)

        # Get all nuclides with fission yield data
        for nuc in chain_nuclides:
            if nuc.yield_data is None:
                continue
            if len(nuc.yield_data) == 1:
                self._constant_yields[nuc.name] = (
                    nuc.yield_data[nuc.yield_energies[0]])
            elif len(nuc.yield_data) > 1:
                self._chain_nuclides[nuc.name] = nuc
        self._chain_set = set(self._chain_nuclides) | set(self._constant_yields)

    @property
    def constant_yields(self):
        return deepcopy(self._constant_yields)

    @abstractmethod
    def weighted_yields(self, local_mat_index):
        """Return fission yields for a specific material

        Parameters
        ----------
        local_mat_index : int
            Index for the material with requested fission yields.
            Should correspond to the material represented in
            ``mat_indexes[local_mat_index]`` during
            :meth:`generate_tallies`.

        Returns
        -------
        library : collections.abc.Mapping
            Dictionary-like object mapping ``{str: {str: float}``.
            This reflects fission yields for ``{parent: {product: fyield}}``.
        """

    @staticmethod
    def unpack():
        """Unpack tally data prior to compute fission yields.

        Called after a :meth:`openmc.deplete.abc.TransportOperator.__call__`
        routine during the normalization of reaction rates.

        Not necessary for all subclasses to implement, unless tallies
        are used.
        """

    @staticmethod
    def generate_tallies(materials, mat_indexes):
        """Construct tallies necessary for computing fission yields

        Called during the operator set up phase prior to depleting.
        Not necessary for subclasses to implement

        Parameters
        ----------
        materials : iterable of C-API materials
            Materials to be used in :class:`openmc.lib.MaterialFilter`
        mat_indexes : iterable of int
            Indices of tallied materials that will have their fission
            yields computed by this helper. Necessary as the
            :class:`openmc.deplete.CoupledOperator` that uses this helper
            may only burn a subset of all materials when running
            in parallel mode.
        """

    def update_tally_nuclides(self, nuclides: Sequence[str]) -> list:
        """Return nuclides with non-zero densities and yield data

        Parameters
        ----------
        nuclides : iterable of str
            Nuclides with non-zero densities from the
            :class:`openmc.deplete.abc.TransportOperator`

        Returns
        -------
        nuclides : list of str
            Union of nuclides that the
            :class:`openmc.deplete.abc.TransportOperator` says have non-zero
            densities at this stage and those that have yield data. Sorted by
            nuclide name

        """
        return sorted(self._chain_set & set(nuclides))

    @classmethod
    def from_operator(cls, operator, **kwargs):
        """Create a new instance by pulling data from the operator

        All keyword arguments should be identical to their counterpart
        in the main ``__init__`` method

        Parameters
        ----------
        operator : openmc.deplete.abc.TransportOperator
            Operator with a depletion chain
        kwargs: optional
            Additional keyword arguments to be used in constuction
        """
        return cls(operator.chain.nuclides, **kwargs)


def add_params(cls):
    cls.__doc__ += cls._params
    return cls


@add_params
class Integrator(ABC):
    r"""Abstract class for solving the time-integration for depletion
    """

    _params = r"""
    Parameters
    ----------
    operator : openmc.deplete.abc.TransportOperator
        Operator to perform transport simulations
    timesteps : iterable of float or iterable of tuple
        Array of timesteps. Note that values are not cumulative. The units are
        specified by the `timestep_units` argument when `timesteps` is an
        iterable of float. Alternatively, units can be specified for each step
        by passing an iterable of (value, unit) tuples.
    power : float or iterable of float, optional
        Power of the reactor in [W]. A single value indicates that
        the power is constant over all timesteps. An iterable
        indicates potentially different power levels for each timestep.
        For a 2D problem, the power can be given in [W/cm] as long
        as the "volume" assigned to a depletion material is actually
        an area in [cm^2]. Either ``power``, ``power_density``, or
        ``source_rates`` must be specified.
    power_density : float or iterable of float, optional
        Power density of the reactor in [W/gHM]. It is multiplied by
        initial heavy metal inventory to get total power if ``power``
        is not specified.
    source_rates : float or iterable of float, optional
        Source rate in [neutron/sec] or neutron flux in [neutron/s-cm^2] for
        each interval in :attr:`timesteps`

        .. versionadded:: 0.12.1
    timestep_units : {'s', 'min', 'h', 'd', 'a', 'MWd/kg'}
        Units for values specified in the `timesteps` argument. 's' means
        seconds, 'min' means minutes, 'h' means hours, 'a' means Julian years
        and 'MWd/kg' indicates that the values are given in burnup (MW-d of
        energy deposited per kilogram of initial heavy metal).
    solver : str or callable, optional
        If a string, must be the name of the solver responsible for
        solving the Bateman equations.  Current options are:

            * ``cram16`` - 16th order IPF CRAM
            * ``cram48`` - 48th order IPF CRAM [default]

        If a function or other callable, must adhere to the requirements in
        :attr:`solver`.

        .. versionadded:: 0.12
    Attributes
    ----------
    operator : openmc.deplete.abc.TransportOperator
        Operator to perform transport simulations
    chain : openmc.deplete.Chain
        Depletion chain
    timesteps : iterable of float
        Size of each depletion interval in [s]
    source_rates : iterable of float
        Source rate in [W] or [neutron/sec] for each interval in
        :attr:`timesteps`
    solver : callable
        Function that will solve the Bateman equations
        :math:`\frac{\partial}{\partial t}\vec{n} = A_i\vec{n}_i` with a step
        size :math:`t_i`. Can be configured using the ``solver`` argument.
        User-supplied functions are expected to have the following signature:
        ``solver(A, n0, t) -> n1`` where

            * ``A`` is a :class:`scipy.sparse.csc_matrix` making up the
              depletion matrix
            * ``n0`` is a 1-D :class:`numpy.ndarray` of initial compositions
              for a given material in atoms/cm3
            * ``t`` is a float of the time step size in seconds, and
            * ``n1`` is a :class:`numpy.ndarray` of compositions at the
              next time step. Expected to be of the same shape as ``n0``

    transfer_rates : openmc.deplete.TransferRates
        Instance of TransferRates class to perform continuous transfer during depletion
    reactivity_control : openmc.deplete.ReactivityController
        Instance of ReactivityController class to perform reactivity control during
        transport-depletion simulation.

        .. versionadded:: 0.14.0

    """

    def __init__(
            self,
            operator: TransportOperator,
            timesteps: Sequence[float],
            power: Optional[Union[float, Sequence[float]]] = None,
            power_density: Optional[Union[float, Sequence[float]]] = None,
            source_rates: Optional[Sequence[float]] = None,
            timestep_units: str = 's',
            solver: str = "cram48"
        ):
        # Check number of stages previously used
        if operator.prev_res is not None:
            res = operator.prev_res[-1]
            if res.data.shape[0] != self._num_stages:
                raise ValueError(
                    "{} incompatible with previous restart calculation. "
                    "Previous scheme used {} intermediate solutions, while "
                    "this uses {}".format(
                        self.__class__.__name__, res.data.shape[0],
                        self._num_stages))
        self.operator = operator
        self.chain = operator.chain

        # Determine source rate and normalize units to W in using power
        if power is not None:
            source_rates = power
        elif power_density is not None:
            if not isinstance(power_density, Iterable):
                source_rates = power_density * operator.heavy_metal
            else:
                source_rates = [p*operator.heavy_metal for p in power_density]
        elif source_rates is None:
            raise ValueError("Either power, power_density, or source_rates must be set")

        if not isinstance(source_rates, Iterable):
            # Ensure that rate is single value if that is the case
            source_rates = [source_rates] * len(timesteps)

        if len(source_rates) != len(timesteps):
            raise ValueError(
                "Number of time steps ({}) != number of powers ({})".format(
                    len(timesteps), len(source_rates)))

        # Get list of times / units
        if isinstance(timesteps[0], Iterable):
            times, units = zip(*timesteps)
        else:
            times = timesteps
            units = [timestep_units] * len(timesteps)

        # Determine number of seconds for each timestep
        seconds = []
        for timestep, unit, rate in zip(times, units, source_rates):
            # Make sure values passed make sense
            check_type('timestep', timestep, Real)
            check_greater_than('timestep', timestep, 0.0, False)
            check_type('timestep units', unit, str)
            check_type('source rate', rate, Real)
            check_greater_than('source rate', rate, 0.0, True)

            if unit in ('s', 'sec'):
                seconds.append(timestep)
            elif unit in ('min', 'minute'):
                seconds.append(timestep*_SECONDS_PER_MINUTE)
            elif unit in ('h', 'hr', 'hour'):
                seconds.append(timestep*_SECONDS_PER_HOUR)
            elif unit in ('d', 'day'):
                seconds.append(timestep*_SECONDS_PER_DAY)
            elif unit in ('a', 'year'):
                seconds.append(timestep*_SECONDS_PER_JULIAN_YEAR)
            elif unit.lower() == 'mwd/kg':
                watt_days_per_kg = 1e6*timestep
                kilograms = 1e-3*operator.heavy_metal
                if rate == 0.0:
                    raise ValueError("Cannot specify a timestep in [MWd/kg] when"
                                     " the power is zero.")
                days = watt_days_per_kg * kilograms / rate
                seconds.append(days*_SECONDS_PER_DAY)
            else:
                raise ValueError(f"Invalid timestep unit '{unit}'")

        self.timesteps = np.asarray(seconds)
        self.source_rates = np.asarray(source_rates)

        self.transfer_rates = None
        self._reactivity_control = None

        if isinstance(solver, str):
            # Delay importing of cram module, which requires this file
            if solver == "cram48":
                from .cram import CRAM48
                self._solver = CRAM48
            elif solver == "cram16":
                from .cram import CRAM16
                self._solver = CRAM16
            else:
                raise ValueError(
                    f"Solver {solver} not understood. Expected 'cram48' or 'cram16'")
        else:
            self.solver = solver

    @property
    def solver(self):
        return self._solver

    @solver.setter
    def solver(self, func):
        if not isinstance(func, Callable):
            raise TypeError(
                f"Solver must be callable, not {type(func)}")
        try:
            sig = signature(func)
        except ValueError:
            # Guard against callables that aren't introspectable, e.g.
            # fortran functions wrapped by F2PY
            warn(f"Could not determine arguments to {func}. Proceeding anyways")
            self._solver = func
            return

        # Inspect arguments
        if len(sig.parameters) != 3:
            raise ValueError("Function {} does not support three arguments: "
                             "{!s}".format(func, sig))

        for ix, param in enumerate(sig.parameters.values()):
            if param.kind in {param.KEYWORD_ONLY, param.VAR_KEYWORD}:
                raise ValueError(
                    f"Keyword arguments like {ix} at position {param} are not allowed")

        self._solver = func

    @property
    def reactivity_control(self):
        return self._reactivity_control

    @reactivity_control.setter
    def reactivity_control(self, reactivity_control):
        check_type('reactivity control', reactivity_control, ReactivityController)
        self._reactivity_control = reactivity_control

    def _timed_deplete(self, n, rates, dt, matrix_func=None):
        start = time.time()
        results = deplete(
            self._solver, self.chain, n, rates, dt, matrix_func,
            self.transfer_rates)
        return time.time() - start, results

    @abstractmethod
    def __call__(
        self,
        n: Sequence[np.ndarray],
        rates: ReactionRates,
        dt: float,
        source_rate: float,
        i: int
    ):
        """Perform the integration across one time step

        Parameters
        ----------
        n :  list of numpy.ndarray
            List of atom number arrays for each material. Each array in the list
            contains the number of [atom] of each nuclide.
        rates : openmc.deplete.ReactionRates
            Reaction rates from operator
        dt : float
            Time in [s] for the entire depletion interval
        source_rate : float
            Power in [W] or source rate in [neutron/sec]
        i : int
            Current depletion step index

        Returns
        -------
        proc_time : float
            Time spent in CRAM routines for all materials in [s]
        n_list : list of list of numpy.ndarray
            Concentrations at each of the intermediate points with
            the final concentration as the last element
        op_results : list of openmc.deplete.OperatorResult
            Eigenvalue and reaction rates from intermediate transport
            simulations
        """

    @property
    @abstractmethod
    def _num_stages(self):
        """Number of intermediate transport solutions

        Needed to ensure schemes are consistent with restarts
        """

    def __iter__(self):
        """Return pair of time step in [s] and source rate in [W] or [neutron/sec]"""
        return zip(self.timesteps, self.source_rates)

    def __len__(self):
        """Return integer number of depletion intervals"""
        return len(self.timesteps)

    def _get_bos_data_from_operator(self, step_index, source_rate, bos_conc):
        """Get beginning of step concentrations, reaction rates from Operator
        """
        x = deepcopy(bos_conc)
        res = self.operator(x, source_rate)
        self.operator.write_bos_data(step_index + self._i_res)
        return x, res

    def _get_bos_data_from_restart(self, source_rate, bos_conc):
        """Get beginning of step concentrations, reaction rates from restart"""
        res = self.operator.prev_res[-1]
        # Depletion methods expect list of arrays
        bos_conc = list(res.data[0])
        rates = res.rates[0]
        k = ufloat(res.k[0, 0], res.k[0, 1])

        # Scale reaction rates by ratio of source rates
        rates *= source_rate / res.source_rate
        return bos_conc, OperatorResult(k, rates)

    def _get_start_data(self):
        if self.operator.prev_res is None:
            return 0.0, 0
        return (self.operator.prev_res[-1].time[-1],
                len(self.operator.prev_res) - 1)

    def _get_bos_from_reactivity_control(self, step_index, bos_conc):
        """Get BOS from reactivity control."""
        x = deepcopy(bos_conc)
        # Get new vector after keff criticality control
        x, root = self._reactivity_control.search_for_keff(x, step_index)
        return x, root

    def integrate(
            self,
            final_step: bool = True,
            output: bool = True,
            path: PathLike = 'depletion_results.h5'
        ):
        """Perform the entire depletion process across all steps

        Parameters
        ----------
        final_step : bool, optional
            Indicate whether or not a transport solve should be run at the end
            of the last timestep.

            .. versionadded:: 0.12.1
        output : bool, optional
            Indicate whether to display information about progress

            .. versionadded:: 0.13.1
        path : PathLike
            Path to file to write. Defaults to 'depletion_results.h5'.

            .. versionadded:: 0.14.1
        """
        with change_directory(self.operator.output_dir):
            n = self.operator.initial_condition()
            t, self._i_res = self._get_start_data()

            for i, (dt, source_rate) in enumerate(self):
                if output and comm.rank == 0:
                    print(f"[openmc.deplete] t={t} s, dt={dt} s, source={source_rate}")

                # Solve transport equation (or obtain result from restart)
                if i > 0 or self.operator.prev_res is None:
                    # Update geometry/material according to reactivity control
                    if self._reactivity_control is not None and source_rate != 0.0:
                        n, root = self._get_bos_from_reactivity_control(i, n)
                    else:
                        root = None
                    n, res = self._get_bos_data_from_operator(i, source_rate, n)
                else:
                    n, res = self._get_bos_data_from_restart(source_rate, n)
                    if self._reactivity_control:
                        root = self.operator.prev_res[-1].reac_cont
                    else:
                        root = None
                # Solve Bateman equations over time interval
                proc_time, n_list, res_list = self(n, res.rates, dt, source_rate, i)

                # Insert BOS concentration, transport results
                n_list.insert(0, n)
                res_list.insert(0, res)

                # Remove actual EOS concentration for next step
                n = n_list.pop()
                StepResult.save(self.operator, n_list, res_list, [t, t + dt],
                            source_rate, self._i_res + i, proc_time, root, path)

                t += dt

            # Final simulation -- in the case that final_step is False, a zero
            # source rate is passed to the transport operator (which knows to
            # just return zero reaction rates without actually doing a transport
            # solve)
            if output and final_step and comm.rank == 0:
                print(f"[openmc.deplete] t={t} (final operator evaluation)")
            if self._reactivity_control is not None and source_rate != 0.0:
                n, root = self._get_bos_from_reactivity_control(i+1, n)
            else:
                root = None
            res_list = [self.operator(n, source_rate if final_step else 0.0)]
            StepResult.save(self.operator, [n], res_list, [t, t],
<<<<<<< HEAD
                    source_rate, self._i_res + len(self), proc_time, root, path)
=======
                         source_rate, self._i_res + len(self), proc_time, path)
>>>>>>> 2a53aba1
            self.operator.write_bos_data(len(self) + self._i_res)

        self.operator.finalize()

    def add_transfer_rate(
            self,
            material: Union[str, int, Material],
            components: Sequence[str],
            transfer_rate: float,
            transfer_rate_units: str = '1/s',
            destination_material: Optional[Union[str, int, Material]] = None
        ):
        """Add transfer rates to depletable material.

        Parameters
        ----------
        material : openmc.Material or str or int
            Depletable material
        components : list of str
            List of strings of elements and/or nuclides that share transfer rate.
            A transfer rate for a nuclide cannot be added to a material
            alongside a transfer rate for its element and vice versa.
        transfer_rate : float
            Rate at which elements are transferred. A positive or negative values
            set removal of feed rates, respectively.
        destination_material : openmc.Material or str or int, Optional
            Destination material to where nuclides get fed.
        transfer_rate_units : {'1/s', '1/min', '1/h', '1/d', '1/a'}
            Units for values specified in the transfer_rate argument. 's' means
            seconds, 'min' means minutes, 'h' means hours, 'a' means Julian years.

        """
        if self.transfer_rates is None:
            self.transfer_rates = TransferRates(self.operator, self.operator.model)

        self.transfer_rates.set_transfer_rate(material, components, transfer_rate,
                                      transfer_rate_units, destination_material)

    def add_reactivity_control(
            self,
            obj: Union[Cell, Material],
            **kwargs):
        """Add pre-defined Cell based or Material bases reactivity control to
        integrator scheme.

        Parameters
        ----------
        obj : openmc.Cell or openmc.Material
            Cell or Material identifier to where add reactivity control
        **kwargs
            keyword arguments that are passed to the specific ReactivityController
            class.

        """
        if isinstance(obj, Cell):
            reactivity_control = CellReactivityController
        elif isinstance(obj, Material):
            reactivity_control = MaterialReactivityController
        self._reactivity_control = reactivity_control.from_params(obj,
                                        self.operator, **kwargs)

@add_params
class SIIntegrator(Integrator):
    r"""Abstract class for the Stochastic Implicit Euler integrators

    Does not provide a ``__call__`` method, but scales and resets
    the number of particles used in initial transport calculation
    """

    _params = r"""
    Parameters
    ----------
    operator : openmc.deplete.abc.TransportOperator
        Operator to perform transport simulations
    timesteps : iterable of float or iterable of tuple
        Array of timesteps. Note that values are not cumulative. The units are
        specified by the `timestep_units` argument when `timesteps` is an
        iterable of float. Alternatively, units can be specified for each step
        by passing an iterable of (value, unit) tuples.
    power : float or iterable of float, optional
        Power of the reactor in [W]. A single value indicates that
        the power is constant over all timesteps. An iterable
        indicates potentially different power levels for each timestep.
        For a 2D problem, the power can be given in [W/cm] as long
        as the "volume" assigned to a depletion material is actually
        an area in [cm^2]. Either ``power``, ``power_density``, or
        ``source_rates`` must be specified.
    power_density : float or iterable of float, optional
        Power density of the reactor in [W/gHM]. It is multiplied by
        initial heavy metal inventory to get total power if ``power``
        is not specified.
    source_rates : float or iterable of float, optional
        Source rate in [neutron/sec] or neutron flux in [neutron/s-cm^2] for
        each interval in :attr:`timesteps`

        .. versionadded:: 0.12.1
    timestep_units : {'s', 'min', 'h', 'd', 'MWd/kg'}
        Units for values specified in the `timesteps` argument. 's' means
        seconds, 'min' means minutes, 'h' means hours, and 'MWd/kg' indicates
        that the values are given in burnup (MW-d of energy deposited per
        kilogram of initial heavy metal).
    n_steps : int, optional
        Number of stochastic iterations per depletion interval.
        Must be greater than zero. Default : 10
    solver : str or callable, optional
        If a string, must be the name of the solver responsible for
        solving the Bateman equations.  Current options are:

            * ``cram16`` - 16th order IPF CRAM
            * ``cram48`` - 48th order IPF CRAM [default]

        If a function or other callable, must adhere to the requirements in
        :attr:`solver`.

        .. versionadded:: 0.12

    Attributes
    ----------
    operator : openmc.deplete.abc.TransportOperator
        Operator to perform transport simulations
    chain : openmc.deplete.Chain
        Depletion chain
    timesteps : iterable of float
        Size of each depletion interval in [s]
    power : iterable of float
        Power of the reactor in [W] for each interval in :attr:`timesteps`
    n_steps : int
        Number of stochastic iterations per depletion interval
    solver : callable
        Function that will solve the Bateman equations
        :math:`\frac{\partial}{\partial t}\vec{n} = A_i\vec{n}_i` with a step
        size :math:`t_i`. Can be configured using the ``solver`` argument.
        User-supplied functions are expected to have the following signature:
        ``solver(A, n0, t) -> n1`` where

            * ``A`` is a :class:`scipy.sparse.csc_matrix` making up the
              depletion matrix
            * ``n0`` is a 1-D :class:`numpy.ndarray` of initial compositions
              for a given material in atoms/cm3
            * ``t`` is a float of the time step size in seconds, and
            * ``n1`` is a :class:`numpy.ndarray` of compositions at the
              next time step. Expected to be of the same shape as ``n0``

        .. versionadded:: 0.12

    """

    def __init__(
            self,
            operator: TransportOperator,
            timesteps: Sequence[float],
            power: Optional[Union[float, Sequence[float]]] = None,
            power_density: Optional[Union[float, Sequence[float]]] = None,
            source_rates: Optional[Sequence[float]] = None,
            timestep_units: str = 's',
            n_steps: int = 10,
            solver: str = "cram48"
        ):
        check_type("n_steps", n_steps, Integral)
        check_greater_than("n_steps", n_steps, 0)
        super().__init__(
            operator, timesteps, power, power_density, source_rates,
            timestep_units=timestep_units, solver=solver)
        self.n_steps = n_steps

    def _get_bos_data_from_operator(self, step_index, step_power, n_bos):
        reset_particles = False
        if step_index == 0 and hasattr(self.operator, "settings"):
            reset_particles = True
            self.operator.settings.particles *= self.n_steps
        inherited = super()._get_bos_data_from_operator(
            step_index, step_power, n_bos)
        if reset_particles:
            self.operator.settings.particles //= self.n_steps
        return inherited

    def integrate(
            self,
            output: bool = True,
            path: PathLike = "depletion_results.h5"
        ):
        """Perform the entire depletion process across all steps

        Parameters
        ----------
        output : bool, optional
            Indicate whether to display information about progress
        path : PathLike
            Path to file to write. Defaults to 'depletion_results.h5'.

            .. versionadded:: 0.14.1
        """
        with change_directory(self.operator.output_dir):
            n = self.operator.initial_condition()
            t, self._i_res = self._get_start_data()

            for i, (dt, p) in enumerate(self):
                if output:
                    print(f"[openmc.deplete] t={t} s, dt={dt} s, source={p}")

                if i == 0:
                    if self.operator.prev_res is None:
                        n, res = self._get_bos_data_from_operator(i, p, n)
                    else:
                        n, res = self._get_bos_data_from_restart(p, n)
                else:
                    # Pull rates, k from previous iteration w/o
                    # re-running transport
                    res = res_list[-1]  # defined in previous i iteration

                proc_time, n_list, res_list = self(n, res.rates, dt, p, i)

                # Insert BOS concentration, transport results
                n_list.insert(0, n)
                res_list.insert(0, res)

                # Remove actual EOS concentration for next step
                n = n_list.pop()

                StepResult.save(self.operator, n_list, res_list, [t, t + dt],
                             p, self._i_res + i, proc_time, path=path)

                t += dt

            # No final simulation for SIE, use last iteration results
            StepResult.save(self.operator, [n], [res_list[-1]], [t, t],
                         p, self._i_res + len(self), proc_time, path=path)
            self.operator.write_bos_data(self._i_res + len(self))

        self.operator.finalize()


class DepSystemSolver(ABC):
    r"""Abstract class for solving depletion equations

    Responsible for solving

    .. math::

        \frac{\partial \vec{N}}{\partial t} = \bar{A}\vec{N}(t),

    for :math:`0< t\leq t +\Delta t`, given :math:`\vec{N}(0) = \vec{N}_0`

    """

    @abstractmethod
    def __call__(self, A, n0, dt):
        """Solve the linear system of equations for depletion

        Parameters
        ----------
        A : scipy.sparse.csc_matrix
            Sparse transmutation matrix ``A[j, i]`` describing rates at
            which isotope ``i`` transmutes to isotope ``j``
        n0 : numpy.ndarray
            Initial compositions, typically given in number of atoms in some
            material or an atom density
        dt : float
            Time [s] of the specific interval to be solved

        Returns
        -------
        numpy.ndarray
            Final compositions after ``dt``. Should be of identical shape
            to ``n0``.

        """<|MERGE_RESOLUTION|>--- conflicted
+++ resolved
@@ -861,11 +861,7 @@
                 root = None
             res_list = [self.operator(n, source_rate if final_step else 0.0)]
             StepResult.save(self.operator, [n], res_list, [t, t],
-<<<<<<< HEAD
                     source_rate, self._i_res + len(self), proc_time, root, path)
-=======
-                         source_rate, self._i_res + len(self), proc_time, path)
->>>>>>> 2a53aba1
             self.operator.write_bos_data(len(self) + self._i_res)
 
         self.operator.finalize()
