"""abc module.

This module contains Abstract Base Classes for implementing operator, integrator, depletion system solver, and operator helper classes
"""

from __future__ import annotations
from abc import ABC, abstractmethod
from collections import namedtuple, defaultdict
from collections.abc import Iterable, Callable
from copy import deepcopy
from inspect import signature
from numbers import Real, Integral
from contextlib import contextmanager
import os
from pathlib import Path
import time
from typing import Optional, Union, Sequence
from warnings import warn

import numpy as np
from uncertainties import ufloat

from openmc.checkvalue import check_value, check_type, check_greater_than, PathLike
from openmc.mpi import comm
from openmc import Material
from .stepresult import StepResult
from .chain import Chain
from .results import Results
from .pool import deplete
from .reaction_rates import ReactionRates
from .transfer_rates import TransferRates
from openmc import Material, Cell
from .reactivity_control import (
    GeometricalCellReactivityController,
    TemperatureCellReactivityController,
    RefuelMaterialReactivityController
)

__all__ = [
    "OperatorResult", "TransportOperator",
    "ReactionRateHelper", "NormalizationHelper", "FissionYieldHelper",
    "Integrator", "SIIntegrator", "DepSystemSolver", "add_params"]


_SECONDS_PER_MINUTE = 60
_SECONDS_PER_HOUR = 60*60
_SECONDS_PER_DAY = 24*60*60
_SECONDS_PER_JULIAN_YEAR = 365.25*24*60*60

OperatorResult = namedtuple('OperatorResult', ['k', 'rates'])
OperatorResult.__doc__ = """\
Result of applying transport operator

Parameters
----------
k : uncertainties.ufloat
    Resulting eigenvalue and standard deviation
rates : openmc.deplete.ReactionRates
    Resulting reaction rates

"""
try:
    OperatorResult.k.__doc__ = None
    OperatorResult.rates.__doc__ = None
except AttributeError:
    # Can't set __doc__ on properties on Python 3.4
    pass

@contextmanager
def change_directory(output_dir):
    """
    Helper function for managing the current directory.

    Parameters
    ----------
    output_dir : pathlib.Path
        Directory to switch to.
    """
    orig_dir  = os.getcwd()
    output_dir = Path(output_dir)
    output_dir.mkdir(parents=True, exist_ok=True)
    try:
        os.chdir(output_dir)
        yield
    finally:
        os.chdir(orig_dir)


class TransportOperator(ABC):
    """Abstract class defining a transport operator

    Each depletion integrator is written to work with a generic transport
    operator that takes a vector of material compositions and returns an
    eigenvalue and reaction rates. This abstract class sets the requirements
    for such a transport operator. Users should instantiate
    :class:`openmc.deplete.CoupledOperator` or
    :class:`openmc.deplete.IndependentOperator` rather than this class.

    Parameters
    ----------
    chain_file : str
        Path to the depletion chain XML file
    fission_q : dict, optional
        Dictionary of nuclides and their fission Q values [eV]. If not given,
        values will be pulled from the ``chain_file``.
    prev_results : Results, optional
        Results from a previous depletion calculation.

    Attributes
    ----------
    output_dir : pathlib.Path
        Path to output directory to save results.
    prev_res : Results or None
        Results from a previous depletion calculation. ``None`` if no
        results are to be used.
    chain : openmc.deplete.Chain
        The depletion chain information necessary to form matrices and tallies.

    """
    def __init__(self, chain_file, fission_q=None, prev_results=None):
        self.output_dir = '.'

        # Read depletion chain
        self.chain = Chain.from_xml(chain_file, fission_q)
        if prev_results is None:
            self.prev_res = None
        else:
            check_type("previous results", prev_results, Results)
            self.prev_res = prev_results

    @abstractmethod
    def __call__(self, vec, source_rate):
        """Runs a simulation.

        Parameters
        ----------
        vec : list of numpy.ndarray
            Total atoms to be used in function.
        source_rate : float
            Power in [W] or source rate in [neutron/sec]

        Returns
        -------
        openmc.deplete.OperatorResult
            Eigenvalue and reaction rates resulting from transport operator

        """

    @property
    def output_dir(self):
        return self._output_dir

    @output_dir.setter
    def output_dir(self, output_dir):
        self._output_dir = Path(output_dir)

    @abstractmethod
    def initial_condition(self):
        """Performs final setup and returns initial condition.

        Returns
        -------
        list of numpy.ndarray
            Total density for initial conditions.
        """

    @abstractmethod
    def get_results_info(self):
        """Returns volume list, cell lists, and nuc lists.

        Returns
        -------
        volume : dict of str to float
            Volumes corresponding to materials in burn_list
        nuc_list : list of str
            A list of all nuclide names. Used for sorting the simulation.
        burn_list : list of int
            A list of all cell IDs to be burned.  Used for sorting the
            simulation.
        full_burn_list : list of int
            All burnable materials in the geometry.
        """

    def finalize(self):
        pass

    @abstractmethod
    def write_bos_data(self, step: int):
        """Document beginning of step data for a given step

        Called at the beginning of a depletion step and at
        the final point in the simulation.

        Parameters
        ----------
        step : int
            Current depletion step including restarts
        """


class ReactionRateHelper(ABC):
    """Abstract class for generating reaction rates for operators

    Responsible for generating reaction rate tallies for burnable materials,
    given nuclides and scores from the operator.

    Reaction rates are passed back to the operator to be used by an
    :class:`openmc.deplete.OperatorResult` instance.

    Parameters
    ----------
    n_nucs : int
        Number of burnable nuclides tracked by
        :class:`openmc.deplete.abc.TransportOperator`
    n_react : int
        Number of reactions tracked by
        :class:`openmc.deplete.abc.TransportOperator`

    Attributes
    ----------
    nuclides : list of str
        All nuclides with desired reaction rates.
    """

    def __init__(self, n_nucs, n_react):
        self._nuclides = None
        self._results_cache = np.empty((n_nucs, n_react))

    @abstractmethod
    def generate_tallies(self, materials, scores):
        """Use the C API to build tallies needed for reaction rates"""

    @property
    def nuclides(self):
        """List of nuclides with requested reaction rates"""
        return self._nuclides

    @nuclides.setter
    def nuclides(self, nuclides):
        check_type("nuclides", nuclides, list, str)
        self._nuclides = nuclides

    @abstractmethod
    def get_material_rates(
        self,
        mat_id: int,
        nuc_index: Sequence[str],
        react_index: Sequence[str]
    ):
        """Return 2D array of [nuclide, reaction] reaction rates

        Parameters
        ----------
        mat_id : int
            Unique ID for the requested material
        nuc_index : list of str
            Ordering of desired nuclides
        react_index : list of str
            Ordering of reactions
        """

    def divide_by_atoms(self, number: Sequence[float]):
        """Normalize reaction rates by number of atoms

        Acts on the current material examined by :meth:`get_material_rates`

        Parameters
        ----------
        number : iterable of float
            Number of each nuclide in [atom] tracked in the calculation.

        Returns
        -------
        results : numpy.ndarray
            Array of reactions rates of shape ``(n_nuclides, n_rxns)``
            normalized by the number of nuclides
        """

        mask = np.nonzero(number)
        results = self._results_cache
        for col in range(results.shape[1]):
            results[mask, col] /= number[mask]
        return results


class NormalizationHelper(ABC):
    """Abstract class for obtaining normalization factor on tallies

    This helper class determines how reaction rates calculated by an instance of
    :class:`openmc.deplete.abc.TransportOperator` should be normalized for the
    purpose of constructing a burnup matrix. Based on the method chosen, the
    power or source rate provided by the user, and reaction rates from a
    :class:`ReactionRateHelper`, this class will scale reaction rates to the
    correct values.

    Attributes
    ----------
    nuclides : list of str
        All nuclides with desired reaction rates. Ordered to be
        consistent with :class:`openmc.deplete.abc.TransportOperator`

    """

    def __init__(self):
        self._nuclides = None

    def reset(self):
        """Reset state for normalization"""

    @abstractmethod
    def prepare(self, chain_nucs: Sequence[str], rate_index: dict):
        """Perform work needed to obtain energy produced

        This method is called prior to calculating the reaction rates
        in :meth:`openmc.deplete.abc.TransportOperator.initial_condition`. Only
        used for energy-based normalization.

        Parameters
        ----------
        chain_nucs : list of str
            All nuclides to be tracked in this problem
        rate_index : dict of str to int
            Mapping from nuclide name to index in the
            `fission_rates` for :meth:`update`.
        """

    def update(self, fission_rates):
        """Update the normalization based on fission rates (only used for
        energy-based normalization)

        Parameters
        ----------
        fission_rates : numpy.ndarray
            fission reaction rate for each isotope in the specified
            material. Should be ordered corresponding to initial
            ``rate_index`` used in :meth:`prepare`
        """

    @property
    def nuclides(self):
        """List of nuclides with requested reaction rates"""
        return self._nuclides

    @nuclides.setter
    def nuclides(self, nuclides):
        check_type("nuclides", nuclides, list, str)
        self._nuclides = nuclides

    @abstractmethod
    def factor(self, source_rate: float):
        """Return normalization factor

        Parameters
        ----------
        source_rate : float
            Power in [W] or source rate in [neutron/sec]

        Returns
        -------
        float
            Normalization factor for tallies

        """


class FissionYieldHelper(ABC):
    """Abstract class for processing energy dependent fission yields

    Parameters
    ----------
    chain_nuclides : iterable of openmc.deplete.Nuclide
        Nuclides tracked in the depletion chain. All nuclides are
        not required to have fission yield data.

    Attributes
    ----------
    constant_yields : collections.defaultdict
        Fission yields for all nuclides that only have one set of
        fission yield data. Dictionary of form ``{str: {str: float}}``
        representing yields for ``{parent: {product: yield}}``. Default
        return object is an empty dictionary

    """

    def __init__(self, chain_nuclides):
        self._chain_nuclides = {}
        self._constant_yields = defaultdict(dict)

        # Get all nuclides with fission yield data
        for nuc in chain_nuclides:
            if nuc.yield_data is None:
                continue
            if len(nuc.yield_data) == 1:
                self._constant_yields[nuc.name] = (
                    nuc.yield_data[nuc.yield_energies[0]])
            elif len(nuc.yield_data) > 1:
                self._chain_nuclides[nuc.name] = nuc
        self._chain_set = set(self._chain_nuclides) | set(self._constant_yields)

    @property
    def constant_yields(self):
        return deepcopy(self._constant_yields)

    @abstractmethod
    def weighted_yields(self, local_mat_index):
        """Return fission yields for a specific material

        Parameters
        ----------
        local_mat_index : int
            Index for the material with requested fission yields.
            Should correspond to the material represented in
            ``mat_indexes[local_mat_index]`` during
            :meth:`generate_tallies`.

        Returns
        -------
        library : collections.abc.Mapping
            Dictionary-like object mapping ``{str: {str: float}``.
            This reflects fission yields for ``{parent: {product: fyield}}``.
        """

    @staticmethod
    def unpack():
        """Unpack tally data prior to compute fission yields.

        Called after a :meth:`openmc.deplete.abc.TransportOperator.__call__`
        routine during the normalization of reaction rates.

        Not necessary for all subclasses to implement, unless tallies
        are used.
        """

    @staticmethod
    def generate_tallies(materials, mat_indexes):
        """Construct tallies necessary for computing fission yields

        Called during the operator set up phase prior to depleting.
        Not necessary for subclasses to implement

        Parameters
        ----------
        materials : iterable of C-API materials
            Materials to be used in :class:`openmc.lib.MaterialFilter`
        mat_indexes : iterable of int
            Indices of tallied materials that will have their fission
            yields computed by this helper. Necessary as the
            :class:`openmc.deplete.CoupledOperator` that uses this helper
            may only burn a subset of all materials when running
            in parallel mode.
        """

    def update_tally_nuclides(self, nuclides: Sequence[str]) -> list:
        """Return nuclides with non-zero densities and yield data

        Parameters
        ----------
        nuclides : iterable of str
            Nuclides with non-zero densities from the
            :class:`openmc.deplete.abc.TransportOperator`

        Returns
        -------
        nuclides : list of str
            Union of nuclides that the
            :class:`openmc.deplete.abc.TransportOperator` says have non-zero
            densities at this stage and those that have yield data. Sorted by
            nuclide name

        """
        return sorted(self._chain_set & set(nuclides))

    @classmethod
    def from_operator(cls, operator, **kwargs):
        """Create a new instance by pulling data from the operator

        All keyword arguments should be identical to their counterpart
        in the main ``__init__`` method

        Parameters
        ----------
        operator : openmc.deplete.abc.TransportOperator
            Operator with a depletion chain
        kwargs: optional
            Additional keyword arguments to be used in constuction
        """
        return cls(operator.chain.nuclides, **kwargs)


def add_params(cls):
    cls.__doc__ += cls._params
    return cls


@add_params
class Integrator(ABC):
    r"""Abstract class for solving the time-integration for depletion
    """

    _params = r"""
    Parameters
    ----------
    operator : openmc.deplete.abc.TransportOperator
        Operator to perform transport simulations
    timesteps : iterable of float or iterable of tuple
        Array of timesteps. Note that values are not cumulative. The units are
        specified by the `timestep_units` argument when `timesteps` is an
        iterable of float. Alternatively, units can be specified for each step
        by passing an iterable of (value, unit) tuples.
    power : float or iterable of float, optional
        Power of the reactor in [W]. A single value indicates that
        the power is constant over all timesteps. An iterable
        indicates potentially different power levels for each timestep.
        For a 2D problem, the power can be given in [W/cm] as long
        as the "volume" assigned to a depletion material is actually
        an area in [cm^2]. Either ``power``, ``power_density``, or
        ``source_rates`` must be specified.
    power_density : float or iterable of float, optional
        Power density of the reactor in [W/gHM]. It is multiplied by
        initial heavy metal inventory to get total power if ``power``
        is not specified.
    source_rates : float or iterable of float, optional
        Source rate in [neutron/sec] or neutron flux in [neutron/s-cm^2] for
        each interval in :attr:`timesteps`

        .. versionadded:: 0.12.1
    timestep_units : {'s', 'min', 'h', 'd', 'a', 'MWd/kg'}
        Units for values specified in the `timesteps` argument. 's' means
        seconds, 'min' means minutes, 'h' means hours, 'a' means Julian years
        and 'MWd/kg' indicates that the values are given in burnup (MW-d of
        energy deposited per kilogram of initial heavy metal).
    solver : str or callable, optional
        If a string, must be the name of the solver responsible for
        solving the Bateman equations.  Current options are:

            * ``cram16`` - 16th order IPF CRAM
            * ``cram48`` - 48th order IPF CRAM [default]

        If a function or other callable, must adhere to the requirements in
        :attr:`solver`.

        .. versionadded:: 0.12
    Attributes
    ----------
    operator : openmc.deplete.abc.TransportOperator
        Operator to perform transport simulations
    chain : openmc.deplete.Chain
        Depletion chain
    timesteps : iterable of float
        Size of each depletion interval in [s]
    source_rates : iterable of float
        Source rate in [W] or [neutron/sec] for each interval in
        :attr:`timesteps`
    solver : callable
        Function that will solve the Bateman equations
        :math:`\frac{\partial}{\partial t}\vec{n} = A_i\vec{n}_i` with a step
        size :math:`t_i`. Can be configured using the ``solver`` argument.
        User-supplied functions are expected to have the following signature:
        ``solver(A, n0, t) -> n1`` where

            * ``A`` is a :class:`scipy.sparse.csc_matrix` making up the
              depletion matrix
            * ``n0`` is a 1-D :class:`numpy.ndarray` of initial compositions
              for a given material in atoms/cm3
            * ``t`` is a float of the time step size in seconds, and
            * ``n1`` is a :class:`numpy.ndarray` of compositions at the
              next time step. Expected to be of the same shape as ``n0``

    transfer_rates : openmc.deplete.TransferRates
        Instance of TransferRates class to perform continuous transfer during depletion
    reactivity_control : openmc.deplete.ReactivityController
        Instance of ReactivityController class to perform reactivity control during
        transport-depletion simulation.

        .. versionadded:: 0.14.0

    """

    def __init__(
            self,
            operator: TransportOperator,
            timesteps: Sequence[float],
            power: Optional[Union[float, Sequence[float]]] = None,
            power_density: Optional[Union[float, Sequence[float]]] = None,
            source_rates: Optional[Sequence[float]] = None,
            timestep_units: str = 's',
            solver: str = "cram48"
        ):
        # Check number of stages previously used
        if operator.prev_res is not None:
            res = operator.prev_res[-1]
            if res.data.shape[0] != self._num_stages:
                raise ValueError(
                    "{} incompatible with previous restart calculation. "
                    "Previous scheme used {} intermediate solutions, while "
                    "this uses {}".format(
                        self.__class__.__name__, res.data.shape[0],
                        self._num_stages))
        self.operator = operator
        self.chain = operator.chain

        # Determine source rate and normalize units to W in using power
        if power is not None:
            source_rates = power
        elif power_density is not None:
            if not isinstance(power_density, Iterable):
                source_rates = power_density * operator.heavy_metal
            else:
                source_rates = [p*operator.heavy_metal for p in power_density]
        elif source_rates is None:
            raise ValueError("Either power, power_density, or source_rates must be set")

        if not isinstance(source_rates, Iterable):
            # Ensure that rate is single value if that is the case
            source_rates = [source_rates] * len(timesteps)

        if len(source_rates) != len(timesteps):
            raise ValueError(
                "Number of time steps ({}) != number of powers ({})".format(
                    len(timesteps), len(source_rates)))

        # Get list of times / units
        if isinstance(timesteps[0], Iterable):
            times, units = zip(*timesteps)
        else:
            times = timesteps
            units = [timestep_units] * len(timesteps)

        # Determine number of seconds for each timestep
        seconds = []
        for timestep, unit, rate in zip(times, units, source_rates):
            # Make sure values passed make sense
            check_type('timestep', timestep, Real)
            check_greater_than('timestep', timestep, 0.0, False)
            check_type('timestep units', unit, str)
            check_type('source rate', rate, Real)
            check_greater_than('source rate', rate, 0.0, True)

            if unit in ('s', 'sec'):
                seconds.append(timestep)
            elif unit in ('min', 'minute'):
                seconds.append(timestep*_SECONDS_PER_MINUTE)
            elif unit in ('h', 'hr', 'hour'):
                seconds.append(timestep*_SECONDS_PER_HOUR)
            elif unit in ('d', 'day'):
                seconds.append(timestep*_SECONDS_PER_DAY)
            elif unit in ('a', 'year'):
                seconds.append(timestep*_SECONDS_PER_JULIAN_YEAR)
            elif unit.lower() == 'mwd/kg':
                watt_days_per_kg = 1e6*timestep
                kilograms = 1e-3*operator.heavy_metal
                if rate == 0.0:
                    raise ValueError("Cannot specify a timestep in [MWd/kg] when"
                                     " the power is zero.")
                days = watt_days_per_kg * kilograms / rate
                seconds.append(days*_SECONDS_PER_DAY)
            else:
                raise ValueError("Invalid timestep unit '{}'".format(unit))

        self.timesteps = np.asarray(seconds)
        self.source_rates = np.asarray(source_rates)

        self.transfer_rates = None
        self._reactivity_control = None

        if isinstance(solver, str):
            # Delay importing of cram module, which requires this file
            if solver == "cram48":
                from .cram import CRAM48
                self._solver = CRAM48
            elif solver == "cram16":
                from .cram import CRAM16
                self._solver = CRAM16
            else:
                raise ValueError(
                    "Solver {} not understood. Expected 'cram48' or "
                    "'cram16'".format(solver))
        else:
            self.solver = solver

    @property
    def solver(self):
        return self._solver

    @solver.setter
    def solver(self, func):
        if not isinstance(func, Callable):
            raise TypeError(
                "Solver must be callable, not {}".format(type(func)))
        try:
            sig = signature(func)
        except ValueError:
            # Guard against callables that aren't introspectable, e.g.
            # fortran functions wrapped by F2PY
            warn("Could not determine arguments to {}. Proceeding "
                 "anyways".format(func))
            self._solver = func
            return

        # Inspect arguments
        if len(sig.parameters) != 3:
            raise ValueError("Function {} does not support three arguments: "
                             "{!s}".format(func, sig))

        for ix, param in enumerate(sig.parameters.values()):
            if param.kind in {param.KEYWORD_ONLY, param.VAR_KEYWORD}:
                raise ValueError(
                    "Keyword arguments like {} at position {} are not "
                    "allowed".format(ix, param))

        self._solver = func

    @property
    def reactivity_control(self):
        return self._reactivity_control

    def _timed_deplete(self, n, rates, dt, matrix_func=None):
        start = time.time()
        results = deplete(
            self._solver, self.chain, n, rates, dt, matrix_func,
            self.transfer_rates)
        return time.time() - start, results

    @abstractmethod
    def __call__(
        self,
        n: Sequence[np.ndarray],
        rates: ReactionRates,
        dt: float,
        source_rate: float,
        i: int
    ):
        """Perform the integration across one time step

        Parameters
        ----------
        n :  list of numpy.ndarray
            List of atom number arrays for each material. Each array in the list
            contains the number of [atom] of each nuclide.
        rates : openmc.deplete.ReactionRates
            Reaction rates from operator
        dt : float
            Time in [s] for the entire depletion interval
        source_rate : float
            Power in [W] or source rate in [neutron/sec]
        i : int
            Current depletion step index

        Returns
        -------
        proc_time : float
            Time spent in CRAM routines for all materials in [s]
        n_list : list of list of numpy.ndarray
            Concentrations at each of the intermediate points with
            the final concentration as the last element
        op_results : list of openmc.deplete.OperatorResult
            Eigenvalue and reaction rates from intermediate transport
            simulations
        """

    @property
    @abstractmethod
    def _num_stages(self):
        """Number of intermediate transport solutions

        Needed to ensure schemes are consistent with restarts
        """

    def __iter__(self):
        """Return pair of time step in [s] and source rate in [W] or [neutron/sec]"""
        return zip(self.timesteps, self.source_rates)

    def __len__(self):
        """Return integer number of depletion intervals"""
        return len(self.timesteps)

    def _get_bos_data_from_operator(self, step_index, source_rate, bos_conc):
        """Get beginning of step concentrations, reaction rates from Operator
        """
        x = deepcopy(bos_conc)
        res = self.operator(x, source_rate)
        self.operator.write_bos_data(step_index + self._i_res)
        return x, res

    def _get_bos_data_from_restart(self, source_rate, bos_conc):
        """Get beginning of step concentrations, reaction rates from restart"""
        res = self.operator.prev_res[-1]
        # Depletion methods expect list of arrays
        bos_conc = list(res.data[0])
        rates = res.rates[0]
        k = ufloat(res.k[0, 0], res.k[0, 1])

        # Scale reaction rates by ratio of source rates
        rates *= source_rate / res.source_rate
        return bos_conc, OperatorResult(k, rates)

    def _get_start_data(self):
        if self.operator.prev_res is None:
            return 0.0, 0
        return (self.operator.prev_res[-1].time[-1],
                len(self.operator.prev_res) - 1)

    def _get_bos_from_reactivity_control(self, step_index, bos_conc):
        """Get BOS from reactivity control."""
        x = deepcopy(bos_conc)
        # Get new vector after keff criticality control
        x, root = self._reactivity_control.search_for_keff(x, step_index)
        return x, root

    def integrate(
            self,
            final_step: bool = True,
            output: bool = True,
            path: PathLike = 'depletion_results.h5'
        ):
        """Perform the entire depletion process across all steps

        Parameters
        ----------
        final_step : bool, optional
            Indicate whether or not a transport solve should be run at the end
            of the last timestep.

            .. versionadded:: 0.12.1
        output : bool, optional
            Indicate whether to display information about progress

            .. versionadded:: 0.13.1
        path : PathLike
            Path to file to write. Defaults to 'depletion_results.h5'.

            .. versionadded:: 0.14.1
        """
        with change_directory(self.operator.output_dir):
            n = self.operator.initial_condition()
            t, self._i_res = self._get_start_data()

            for i, (dt, source_rate) in enumerate(self):
                if output and comm.rank == 0:
                    print(f"[openmc.deplete] t={t} s, dt={dt} s, source={source_rate}")

                # Solve transport equation (or obtain result from restart)
                if i > 0 or self.operator.prev_res is None:
                    # Update geometry/material according to reactivity control
                    if self._reactivity_control is not None and source_rate != 0.0:
                        n, root = self._get_bos_from_reactivity_control(i, n)
                    else:
                        root = None
                    n, res = self._get_bos_data_from_operator(i, source_rate, n)
                else:
<<<<<<< HEAD
                    n, res = self._get_bos_data_from_restart(i, source_rate, n)
                    if self._reactivity_control:
                        root = self.operator.prev_res[-1].reac_cont
                    else:
                        root = None
=======
                    n, res = self._get_bos_data_from_restart(source_rate, n)

>>>>>>> 231fcb65
                # Solve Bateman equations over time interval
                proc_time, n_list, res_list = self(n, res.rates, dt, source_rate, i)

                # Insert BOS concentration, transport results
                n_list.insert(0, n)
                res_list.insert(0, res)

                # Remove actual EOS concentration for next step
                n = n_list.pop()
                StepResult.save(self.operator, n_list, res_list, [t, t + dt],
                                source_rate, self._i_res + i, proc_time, root, path)

                t += dt

            # Final simulation -- in the case that final_step is False, a zero
            # source rate is passed to the transport operator (which knows to
            # just return zero reaction rates without actually doing a transport
            # solve)
            if output and final_step and comm.rank == 0:
                print(f"[openmc.deplete] t={t} (final operator evaluation)")
            if self._reactivity_control is not None and source_rate != 0.0:
                n, root = self._get_bos_from_reactivity_control(i+1, n)
            else:
                root = None
            res_list = [self.operator(n, source_rate if final_step else 0.0)]
            StepResult.save(self.operator, [n], res_list, [t, t],
                         source_rate, self._i_res + len(self), proc_time, root)
            self.operator.write_bos_data(len(self) + self._i_res)

        self.operator.finalize()

    def add_transfer_rate(
            self,
            material: Union[str, int, Material],
            components: Sequence[str],
            transfer_rate: float,
            transfer_rate_units: str = '1/s',
            destination_material: Optional[Union[str, int, Material]] = None
        ):
        """Add transfer rates to depletable material.

        Parameters
        ----------
        material : openmc.Material or str or int
            Depletable material
        components : list of str
            List of strings of elements and/or nuclides that share transfer rate.
            A transfer rate for a nuclide cannot be added to a material
            alongside a transfer rate for its element and vice versa.
        transfer_rate : float
            Rate at which elements are transferred. A positive or negative values
            set removal of feed rates, respectively.
        destination_material : openmc.Material or str or int, Optional
            Destination material to where nuclides get fed.
        transfer_rate_units : {'1/s', '1/min', '1/h', '1/d', '1/a'}
            Units for values specified in the transfer_rate argument. 's' means
            seconds, 'min' means minutes, 'h' means hours, 'a' means Julian years.

        """
        if self.transfer_rates is None:
            self.transfer_rates = TransferRates(self.operator, self.operator.model)

        self.transfer_rates.set_transfer_rate(material, components, transfer_rate,
                                      transfer_rate_units, destination_material)

    def add_reactivity_control(self, obj, attr, **kwargs):
        """Add reactivity control to integrator scheme.

        Parameters
        ----------
        obj : openmc.Cell or openmc.Material object or id or str name
            Cell or Materials identifier to where add reactivity control
        attr : str
            Attribute to specify the type of reactivity control. Accepted values
            are: 'translation', 'rotation', 'temperature' for an openmc.Cell
            object; 'refuel' for an openmc.Material object.
        **kwargs
            keyword arguments that are passed to ReactivityController.

        """
        check_value('attribute', attr, ('translation', 'rotation',
                                        'temperature', 'refuel'))
        if attr in ('translation', 'rotation'):
            reactivity_control = GeometricalCellReactivityController
        elif attr == 'temperature':
            reactivity_control = TemperatureCellReactivityController
        elif attr == 'refuel':
            reactivity_control = RefuelMaterialReactivityController

        self._reactivity_control = reactivity_control.from_params(obj, attr,
                                                        self.operator,**kwargs)

@add_params
class SIIntegrator(Integrator):
    r"""Abstract class for the Stochastic Implicit Euler integrators

    Does not provide a ``__call__`` method, but scales and resets
    the number of particles used in initial transport calculation
    """

    _params = r"""
    Parameters
    ----------
    operator : openmc.deplete.abc.TransportOperator
        Operator to perform transport simulations
    timesteps : iterable of float or iterable of tuple
        Array of timesteps. Note that values are not cumulative. The units are
        specified by the `timestep_units` argument when `timesteps` is an
        iterable of float. Alternatively, units can be specified for each step
        by passing an iterable of (value, unit) tuples.
    power : float or iterable of float, optional
        Power of the reactor in [W]. A single value indicates that
        the power is constant over all timesteps. An iterable
        indicates potentially different power levels for each timestep.
        For a 2D problem, the power can be given in [W/cm] as long
        as the "volume" assigned to a depletion material is actually
        an area in [cm^2]. Either ``power``, ``power_density``, or
        ``source_rates`` must be specified.
    power_density : float or iterable of float, optional
        Power density of the reactor in [W/gHM]. It is multiplied by
        initial heavy metal inventory to get total power if ``power``
        is not specified.
    source_rates : float or iterable of float, optional
        Source rate in [neutron/sec] or neutron flux in [neutron/s-cm^2] for
        each interval in :attr:`timesteps`

        .. versionadded:: 0.12.1
    timestep_units : {'s', 'min', 'h', 'd', 'MWd/kg'}
        Units for values specified in the `timesteps` argument. 's' means
        seconds, 'min' means minutes, 'h' means hours, and 'MWd/kg' indicates
        that the values are given in burnup (MW-d of energy deposited per
        kilogram of initial heavy metal).
    n_steps : int, optional
        Number of stochastic iterations per depletion interval.
        Must be greater than zero. Default : 10
    solver : str or callable, optional
        If a string, must be the name of the solver responsible for
        solving the Bateman equations.  Current options are:

            * ``cram16`` - 16th order IPF CRAM
            * ``cram48`` - 48th order IPF CRAM [default]

        If a function or other callable, must adhere to the requirements in
        :attr:`solver`.

        .. versionadded:: 0.12

    Attributes
    ----------
    operator : openmc.deplete.abc.TransportOperator
        Operator to perform transport simulations
    chain : openmc.deplete.Chain
        Depletion chain
    timesteps : iterable of float
        Size of each depletion interval in [s]
    power : iterable of float
        Power of the reactor in [W] for each interval in :attr:`timesteps`
    n_steps : int
        Number of stochastic iterations per depletion interval
    solver : callable
        Function that will solve the Bateman equations
        :math:`\frac{\partial}{\partial t}\vec{n} = A_i\vec{n}_i` with a step
        size :math:`t_i`. Can be configured using the ``solver`` argument.
        User-supplied functions are expected to have the following signature:
        ``solver(A, n0, t) -> n1`` where

            * ``A`` is a :class:`scipy.sparse.csc_matrix` making up the
              depletion matrix
            * ``n0`` is a 1-D :class:`numpy.ndarray` of initial compositions
              for a given material in atoms/cm3
            * ``t`` is a float of the time step size in seconds, and
            * ``n1`` is a :class:`numpy.ndarray` of compositions at the
              next time step. Expected to be of the same shape as ``n0``

        .. versionadded:: 0.12

    """

    def __init__(
            self,
            operator: TransportOperator,
            timesteps: Sequence[float],
            power: Optional[Union[float, Sequence[float]]] = None,
            power_density: Optional[Union[float, Sequence[float]]] = None,
            source_rates: Optional[Sequence[float]] = None,
            timestep_units: str = 's',
            n_steps: int = 10,
            solver: str = "cram48"
        ):
        check_type("n_steps", n_steps, Integral)
        check_greater_than("n_steps", n_steps, 0)
        super().__init__(
            operator, timesteps, power, power_density, source_rates,
            timestep_units=timestep_units, solver=solver)
        self.n_steps = n_steps

    def _get_bos_data_from_operator(self, step_index, step_power, n_bos):
        reset_particles = False
        if step_index == 0 and hasattr(self.operator, "settings"):
            reset_particles = True
            self.operator.settings.particles *= self.n_steps
        inherited = super()._get_bos_data_from_operator(
            step_index, step_power, n_bos)
        if reset_particles:
            self.operator.settings.particles //= self.n_steps
        return inherited

    def integrate(
            self,
            output: bool = True,
            path: PathLike = "depletion_results.h5"
        ):
        """Perform the entire depletion process across all steps

        Parameters
        ----------
        output : bool, optional
            Indicate whether to display information about progress
        path : PathLike
            Path to file to write. Defaults to 'depletion_results.h5'.

            .. versionadded:: 0.14.1
        """
        with change_directory(self.operator.output_dir):
            n = self.operator.initial_condition()
            t, self._i_res = self._get_start_data()

            for i, (dt, p) in enumerate(self):
                if output:
                    print(f"[openmc.deplete] t={t} s, dt={dt} s, source={p}")

                if i == 0:
                    if self.operator.prev_res is None:
                        n, res = self._get_bos_data_from_operator(i, p, n)
                    else:
                        n, res = self._get_bos_data_from_restart(p, n)
                else:
                    # Pull rates, k from previous iteration w/o
                    # re-running transport
                    res = res_list[-1]  # defined in previous i iteration

                proc_time, n_list, res_list = self(n, res.rates, dt, p, i)

                # Insert BOS concentration, transport results
                n_list.insert(0, n)
                res_list.insert(0, res)

                # Remove actual EOS concentration for next step
                n = n_list.pop()

                StepResult.save(self.operator, n_list, res_list, [t, t + dt],
                             p, self._i_res + i, proc_time, path=path)

                t += dt

            # No final simulation for SIE, use last iteration results
            StepResult.save(self.operator, [n], [res_list[-1]], [t, t],
                         p, self._i_res + len(self), proc_time, path=path)
            self.operator.write_bos_data(self._i_res + len(self))

        self.operator.finalize()


class DepSystemSolver(ABC):
    r"""Abstract class for solving depletion equations

    Responsible for solving

    .. math::

        \frac{\partial \vec{N}}{\partial t} = \bar{A}\vec{N}(t),

    for :math:`0< t\leq t +\Delta t`, given :math:`\vec{N}(0) = \vec{N}_0`

    """

    @abstractmethod
    def __call__(self, A, n0, dt):
        """Solve the linear system of equations for depletion

        Parameters
        ----------
        A : scipy.sparse.csc_matrix
            Sparse transmutation matrix ``A[j, i]`` describing rates at
            which isotope ``i`` transmutes to isotope ``j``
        n0 : numpy.ndarray
            Initial compositions, typically given in number of atoms in some
            material or an atom density
        dt : float
            Time [s] of the specific interval to be solved

        Returns
        -------
        numpy.ndarray
            Final compositions after ``dt``. Should be of identical shape
            to ``n0``.

        """<|MERGE_RESOLUTION|>--- conflicted
+++ resolved
@@ -848,16 +848,11 @@
                         root = None
                     n, res = self._get_bos_data_from_operator(i, source_rate, n)
                 else:
-<<<<<<< HEAD
                     n, res = self._get_bos_data_from_restart(i, source_rate, n)
                     if self._reactivity_control:
                         root = self.operator.prev_res[-1].reac_cont
                     else:
                         root = None
-=======
-                    n, res = self._get_bos_data_from_restart(source_rate, n)
-
->>>>>>> 231fcb65
                 # Solve Bateman equations over time interval
                 proc_time, n_list, res_list = self(n, res.rates, dt, source_rate, i)
 
