--- conflicted
+++ resolved
@@ -724,13 +724,8 @@
                     matrix[i, i] = msr.get_removal_rate(mat, elm)
                 else:
                     matrix[i, i] = 0.0
-<<<<<<< HEAD
             #Build trasnfer terms matrices
             elif isinstance(index, tuple):
-=======
-            #Build transfer terms matrices
-            elif len(index) == 2:
->>>>>>> 5692ef3f
                 dest_mat, mat = index
                 if msr.get_destination_mat(mat, elm) == dest_mat:
                     matrix [i, i] = msr.get_removal_rate(mat, elm)
