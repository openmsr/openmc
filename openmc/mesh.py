--- conflicted
+++ resolved
@@ -1325,21 +1325,9 @@
             the VTK object
         """
         # create points
-<<<<<<< HEAD
-        pts_cylindrical = np.array(
-            [
-                [r, phi, z]
-                for z in self.z_grid
-                for phi in self.phi_grid
-                for r in self.r_grid
-            ]
-        )
-        pts_cartesian = np.empty_like(pts_cylindrical)
-=======
         pts_cylindrical = self.vertices.T.reshape(-1, 3)
-
         pts_cartesian = np.copy(pts_cylindrical)
->>>>>>> e24aa7b8
+
         r, phi = pts_cylindrical[:, 0], pts_cylindrical[:, 1]
         pts_cartesian[:, 0] = r * np.cos(phi) + self.origin[0]
         pts_cartesian[:, 1] = r * np.sin(phi) + self.origin[1]
@@ -1586,21 +1574,9 @@
             the VTK object
         """
         # create points
-<<<<<<< HEAD
-        pts_spherical = np.array(
-            [
-                [r, theta, phi]
-                for phi in self.phi_grid
-                for theta in self.theta_grid
-                for r in self.r_grid
-            ]
-        )
-        pts_cartesian = np.empty_like(pts_spherical)
-=======
         pts_spherical = self.vertices.T.reshape(-1, 3)
-
         pts_cartesian = np.copy(pts_spherical)
->>>>>>> e24aa7b8
+
         r, theta, phi = pts_spherical[:, 0], pts_spherical[:, 1], pts_spherical[:, 2]
         pts_cartesian[:, 0] = r * np.sin(phi) * np.cos(theta) + self.origin[0]
         pts_cartesian[:, 1] = r * np.sin(phi) * np.sin(theta) + self.origin[1]
