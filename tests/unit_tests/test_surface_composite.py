from random import uniform

import numpy as np
import openmc
import pytest


def test_rectangular_parallelepiped():
    xmin = uniform(-5., 5.)
    xmax = xmin + uniform(0., 5.)
    ymin = uniform(-5., 5.)
    ymax = ymin + uniform(0., 5.)
    zmin = uniform(-5., 5.)
    zmax = zmin + uniform(0., 5.)
    s = openmc.model.RectangularParallelepiped(xmin, xmax, ymin, ymax, zmin, zmax)
    assert isinstance(s.xmin, openmc.XPlane)
    assert isinstance(s.xmax, openmc.XPlane)
    assert isinstance(s.ymin, openmc.YPlane)
    assert isinstance(s.ymax, openmc.YPlane)
    assert isinstance(s.zmin, openmc.ZPlane)
    assert isinstance(s.zmax, openmc.ZPlane)

    # Make sure boundary condition propagates
    s.boundary_type = 'reflective'
    assert s.boundary_type == 'reflective'
    for axis in 'xyz':
        assert getattr(s, '{}min'.format(axis)).boundary_type == 'reflective'
        assert getattr(s, '{}max'.format(axis)).boundary_type == 'reflective'

    # Check bounding box
    ll, ur = (+s).bounding_box
    assert np.all(np.isinf(ll))
    assert np.all(np.isinf(ur))
    ll, ur = (-s).bounding_box
    assert ur == pytest.approx((xmax, ymax, zmax))
    assert ll == pytest.approx((xmin, ymin, zmin))

    # __contains__ on associated half-spaces
    assert (xmin - 0.1, 0., 0.) in +s
    assert (xmin - 0.1, 0., 0.) not in -s
    dx, dy, dz = xmax - xmin, ymax - ymin, zmax - zmin
    assert (xmin + dx/2, ymin + dy/2, zmin + dz/2) in -s
    assert (xmin + dx/2, ymin + dy/2, zmin + dz/2) not in +s

    # translate method
    t = uniform(-5.0, 5.0)
    s_t = s.translate((t, t, t))
    ll_t, ur_t = (-s_t).bounding_box
    assert ur_t == pytest.approx(ur + t)
    assert ll_t == pytest.approx(ll + t)

    # Make sure repr works
    repr(s)


@pytest.mark.parametrize(
    "axis, indices", [
        ("X", [0, 1, 2]),
        ("Y", [1, 2, 0]),
        ("Z", [2, 0, 1]),
    ]
)
def test_right_circular_cylinder(axis, indices):
    x, y, z = 1.0, -2.5, 3.0
    h, r = 5.0, 3.0
    s = openmc.model.RightCircularCylinder((x, y, z), h, r, axis=axis.lower())
    assert isinstance(s.cyl, getattr(openmc, axis + "Cylinder"))
    assert isinstance(s.top, getattr(openmc, axis + "Plane"))
    assert isinstance(s.bottom, getattr(openmc, axis + "Plane"))

    # Make sure boundary condition propagates
    s.boundary_type = 'reflective'
    assert s.boundary_type == 'reflective'
    assert s.cyl.boundary_type == 'reflective'
    assert s.bottom.boundary_type == 'reflective'
    assert s.top.boundary_type == 'reflective'

    # Check bounding box
    ll, ur = (+s).bounding_box
    assert np.all(np.isinf(ll))
    assert np.all(np.isinf(ur))
    ll, ur = (-s).bounding_box
    assert ll == pytest.approx((x, y, z) + np.roll([0, -r, -r], indices[0]))
    assert ur == pytest.approx((x, y, z) + np.roll([h, r, r], indices[0]))

    # __contains__ on associated half-spaces
    point_pos = (x, y, z) + np.roll([h/2, r+1, r+1], indices[0])
    assert point_pos in +s
    assert point_pos not in -s
    point_neg = (x, y, z) + np.roll([h/2, 0, 0], indices[0])
    assert point_neg in -s
    assert point_neg not in +s

    # translate method
    t = uniform(-5.0, 5.0)
    s_t = s.translate((t, t, t))
    ll_t, ur_t = (-s_t).bounding_box
    assert ur_t == pytest.approx(ur + t)
    assert ll_t == pytest.approx(ll + t)

    # Make sure repr works
    repr(s)


@pytest.mark.parametrize(
    "axis, point_pos, point_neg, ll_true", [
        ("X", (8., 0., 0.), (12., 0., 0.), (10., -np.inf, -np.inf)),
        ("Y", (10., -2., 0.), (10., 2., 0.), (-np.inf, 0., -np.inf)),
        ("Z", (10., 0., -3.), (10., 0., 3.), (-np.inf, -np.inf, 0.))
    ]
)
def test_cone_one_sided(axis, point_pos, point_neg, ll_true):
    cone_oneside = getattr(openmc.model, axis + "ConeOneSided")
    cone_twoside = getattr(openmc, axis + "Cone")
    plane = getattr(openmc, axis + "Plane")

    x, y, z = 10., 0., 0.
    r2 = 4.
    s = cone_oneside(x, y, z, r2, True)
    assert isinstance(s.cone, cone_twoside)
    assert isinstance(s.plane, plane)
    assert s.up

    # Make sure boundary condition propagates
    s.boundary_type = 'reflective'
    assert s.boundary_type == 'reflective'
    assert s.cone.boundary_type == 'reflective'
    assert s.plane.boundary_type == 'transmission'

    # Check bounding box
    ll, ur = (+s).bounding_box
    assert np.all(np.isinf(ll))
    assert np.all(np.isinf(ur))
    ll, ur = (-s).bounding_box
    assert np.all(np.isinf(ur))
    assert ll == pytest.approx(ll_true)

    # __contains__ on associated half-spaces
    assert point_pos in +s
    assert point_pos not in -s
    assert point_neg in -s
    assert point_neg not in +s

    # translate method
    t = uniform(-5.0, 5.0)
    s_t = s.translate((t, t, t))
    ll_t, ur_t = (-s_t).bounding_box
    assert ur_t == pytest.approx(ur + t)
    assert ll_t == pytest.approx(ll + t)

    # Make sure repr works
    repr(s)

<<<<<<< HEAD
@pytest.mark.parametrize(
    "axis, indices", [
        ("X", [0, 1, 2]),
        ("Y", [1, 2, 0]),
        ("Z", [2, 0, 1]),
    ]
)
def test_cylinder_sector(axis, indices):
    center = [0., 0.]
    r1, r2 = 0.5, 1.5
    d = (r2 - r1) / 2
    theta0 = -60.
    theta = 120.
    s = openmc.model.CylinderSector(center, r1, r2, theta0, theta,
                                    axis=axis.lower())
    assert isinstance(s.outer_cyl, getattr(openmc, axis + "Cylinder"))
    assert isinstance(s.inner_cyl, getattr(openmc, axis + "Cylinder"))
    assert isinstance(s.plane0, openmc.Plane)
    assert isinstance(s.plane1, openmc.Plane)
=======

@pytest.mark.parametrize(
    "axis, plane_tb, plane_lr, axis_idx", [
        ("x", "Z", "Y", 0),
        ("y", "X", "Z", 1),
        ("z", "Y", "X", 2),
    ]
)
def test_isogonal_octagon(axis, plane_tb, plane_lr, axis_idx):
    center = np.array([0., 0.])
    point_pos = np.array([0.8, 0.8])
    point_neg = np.array([0.7, 0.7])
    r1 = 1.
    r2 = 1.
    plane_top_bottom = getattr(openmc, plane_tb + "Plane")
    plane_left_right = getattr(openmc, plane_lr + "Plane")
    s = openmc.model.IsogonalOctagon(center, r1, r2, axis=axis)
    assert isinstance(s.top, plane_top_bottom)
    assert isinstance(s.bottom, plane_top_bottom)
    assert isinstance(s.right, plane_left_right)
    assert isinstance(s.left, plane_left_right)
    assert isinstance(s.upper_right, openmc.Plane)
    assert isinstance(s.lower_right, openmc.Plane)
    assert isinstance(s.upper_left, openmc.Plane)
    assert isinstance(s.lower_left, openmc.Plane)
>>>>>>> 0c0e70fa

    # Make sure boundary condition propagates
    s.boundary_type = 'reflective'
    assert s.boundary_type == 'reflective'
<<<<<<< HEAD
    assert s.outer_cyl.boundary_type == 'reflective'
    assert s.inner_cyl.boundary_type == 'reflective'
    assert s.plane0.boundary_type == 'reflective'
    assert s.plane1.boundary_type == 'reflective'

    # Check bounding box
=======
    assert s.top.boundary_type == 'reflective'
    assert s.bottom.boundary_type == 'reflective'
    assert s.right.boundary_type == 'reflective'
    assert s.left.boundary_type == 'reflective'
    assert s.upper_right.boundary_type == 'reflective'
    assert s.lower_right.boundary_type == 'reflective'
    assert s.lower_left.boundary_type == 'reflective'
    assert s.upper_left.boundary_type == 'reflective'

    # Check bounding box
    center = np.insert(center, axis_idx, np.inf)
    xmax, ymax, zmax = center + r1
    coord_min = center - r1
    coord_min[axis_idx] *= -1
    xmin, ymin, zmin = coord_min
>>>>>>> 0c0e70fa
    ll, ur = (+s).bounding_box
    assert np.all(np.isinf(ll))
    assert np.all(np.isinf(ur))
    ll, ur = (-s).bounding_box
<<<<<<< HEAD
    assert ll == pytest.approx(np.roll([-np.inf, -r2, -r2], indices[0]))
    assert ur == pytest.approx(np.roll([np.inf, r2, r2], indices[0]))

    # __contains__ on associated half-spaces
    point_pos = np.roll([0, r2 + 1, 0], indices[0])
    assert point_pos in +s
    assert point_pos not in -s
    point_neg = np.roll([0, r1 + d/2, r1 + d/2], indices[0])
=======
    assert ur == pytest.approx((xmax, ymax, zmax))
    assert ll == pytest.approx((xmin, ymin, zmin))

    # __contains__ on associated half-spaces
    point_pos = np.insert(point_pos, axis_idx, 0)
    point_neg = np.insert(point_neg, axis_idx, 0)
    assert point_pos in +s
    assert point_pos not in -s
>>>>>>> 0c0e70fa
    assert point_neg in -s
    assert point_neg not in +s

    # translate method
    t = uniform(-5.0, 5.0)
    s_t = s.translate((t, t, t))
    ll_t, ur_t = (-s_t).bounding_box
    assert ur_t == pytest.approx(ur + t)
    assert ll_t == pytest.approx(ll + t)

<<<<<<< HEAD
=======
    # Check invalid r1, r2 combinations
    with pytest.raises(ValueError):
        openmc.model.IsogonalOctagon(center, r1=1.0, r2=10.)
    with pytest.raises(ValueError):
        openmc.model.IsogonalOctagon(center, r1=10., r2=1.)

>>>>>>> 0c0e70fa
    # Make sure repr works
    repr(s)

<|MERGE_RESOLUTION|>--- conflicted
+++ resolved
@@ -151,7 +151,7 @@
     # Make sure repr works
     repr(s)
 
-<<<<<<< HEAD
+
 @pytest.mark.parametrize(
     "axis, indices", [
         ("X", [0, 1, 2]),
@@ -171,7 +171,47 @@
     assert isinstance(s.inner_cyl, getattr(openmc, axis + "Cylinder"))
     assert isinstance(s.plane0, openmc.Plane)
     assert isinstance(s.plane1, openmc.Plane)
-=======
+    
+    # Make sure boundary condition propagates
+    s.boundary_type = 'reflective'
+    assert s.boundary_type == 'reflective'
+    assert s.outer_cyl.boundary_type == 'reflective'
+    assert s.inner_cyl.boundary_type == 'reflective'
+    assert s.plane0.boundary_type == 'reflective'
+    assert s.plane1.boundary_type == 'reflective'
+    
+    # Check bounding box
+    ll, ur = (+s).bounding_box
+    assert np.all(np.isinf(ll))
+    assert np.all(np.isinf(ur))
+    ll, ur = (-s).bounding_box
+    assert ll == pytest.approx(np.roll([-np.inf, -r2, -r2], indices[0]))
+    assert ur == pytest.approx(np.roll([np.inf, r2, r2], indices[0]))
+
+    # __contains__ on associated half-spaces
+    point_pos = np.roll([0, r2 + 1, 0], indices[0])
+    assert point_pos in +s
+    assert point_pos not in -s
+    point_neg = np.roll([0, r1 + d/2, r1 + d/2], indices[0])
+    assert point_neg in -s
+    assert point_neg not in +s
+
+    # translate method
+    t = uniform(-5.0, 5.0)
+    s_t = s.translate((t, t, t))
+    ll_t, ur_t = (-s_t).bounding_box
+    assert ur_t == pytest.approx(ur + t)
+    assert ll_t == pytest.approx(ll + t)
+
+    # Check invalid r1, r2 combinations
+    with pytest.raises(ValueError):
+        openmc.model.IsogonalOctagon(center, r1=1.0, r2=10.)
+    with pytest.raises(ValueError):
+        openmc.model.IsogonalOctagon(center, r1=10., r2=1.)
+
+    # Make sure repr works
+    repr(s)
+
 
 @pytest.mark.parametrize(
     "axis, plane_tb, plane_lr, axis_idx", [
@@ -197,19 +237,10 @@
     assert isinstance(s.lower_right, openmc.Plane)
     assert isinstance(s.upper_left, openmc.Plane)
     assert isinstance(s.lower_left, openmc.Plane)
->>>>>>> 0c0e70fa
-
-    # Make sure boundary condition propagates
-    s.boundary_type = 'reflective'
-    assert s.boundary_type == 'reflective'
-<<<<<<< HEAD
-    assert s.outer_cyl.boundary_type == 'reflective'
-    assert s.inner_cyl.boundary_type == 'reflective'
-    assert s.plane0.boundary_type == 'reflective'
-    assert s.plane1.boundary_type == 'reflective'
-
-    # Check bounding box
-=======
+    
+    # Make sure boundary condition propagates
+    s.boundary_type = 'reflective'
+    assert s.boundary_type == 'reflective'
     assert s.top.boundary_type == 'reflective'
     assert s.bottom.boundary_type == 'reflective'
     assert s.right.boundary_type == 'reflective'
@@ -225,21 +256,10 @@
     coord_min = center - r1
     coord_min[axis_idx] *= -1
     xmin, ymin, zmin = coord_min
->>>>>>> 0c0e70fa
-    ll, ur = (+s).bounding_box
-    assert np.all(np.isinf(ll))
-    assert np.all(np.isinf(ur))
-    ll, ur = (-s).bounding_box
-<<<<<<< HEAD
-    assert ll == pytest.approx(np.roll([-np.inf, -r2, -r2], indices[0]))
-    assert ur == pytest.approx(np.roll([np.inf, r2, r2], indices[0]))
-
-    # __contains__ on associated half-spaces
-    point_pos = np.roll([0, r2 + 1, 0], indices[0])
-    assert point_pos in +s
-    assert point_pos not in -s
-    point_neg = np.roll([0, r1 + d/2, r1 + d/2], indices[0])
-=======
+    ll, ur = (+s).bounding_box
+    assert np.all(np.isinf(ll))
+    assert np.all(np.isinf(ur))
+    ll, ur = (-s).bounding_box
     assert ur == pytest.approx((xmax, ymax, zmax))
     assert ll == pytest.approx((xmin, ymin, zmin))
 
@@ -248,26 +268,21 @@
     point_neg = np.insert(point_neg, axis_idx, 0)
     assert point_pos in +s
     assert point_pos not in -s
->>>>>>> 0c0e70fa
-    assert point_neg in -s
-    assert point_neg not in +s
-
-    # translate method
-    t = uniform(-5.0, 5.0)
-    s_t = s.translate((t, t, t))
-    ll_t, ur_t = (-s_t).bounding_box
-    assert ur_t == pytest.approx(ur + t)
-    assert ll_t == pytest.approx(ll + t)
-
-<<<<<<< HEAD
-=======
+    assert point_neg in -s
+    assert point_neg not in +s
+
+    # translate method
+    t = uniform(-5.0, 5.0)
+    s_t = s.translate((t, t, t))
+    ll_t, ur_t = (-s_t).bounding_box
+    assert ur_t == pytest.approx(ur + t)
+    assert ll_t == pytest.approx(ll + t)
+
     # Check invalid r1, r2 combinations
     with pytest.raises(ValueError):
         openmc.model.IsogonalOctagon(center, r1=1.0, r2=10.)
     with pytest.raises(ValueError):
         openmc.model.IsogonalOctagon(center, r1=10., r2=1.)
 
->>>>>>> 0c0e70fa
-    # Make sure repr works
-    repr(s)
-
+    # Make sure repr works
+    repr(s)