--- conflicted
+++ resolved
@@ -65,192 +65,6 @@
 double global_tally_tracklength;
 double global_tally_leakage;
 
-<<<<<<< HEAD
-int
-score_str_to_int(std::string score_str)
-{
-  if (score_str == "flux")
-    return SCORE_FLUX;
-
-  if (score_str == "total" || score_str == "(n,total)")
-    return SCORE_TOTAL;
-
-  if (score_str == "scatter")
-    return SCORE_SCATTER;
-
-  if (score_str == "nu-scatter")
-    return SCORE_NU_SCATTER;
-
-  if (score_str == "absorption")
-    return SCORE_ABSORPTION;
-
-  if (score_str == "fission" || score_str == "18")
-    return SCORE_FISSION;
-
-  if (score_str == "nu-fission")
-    return SCORE_NU_FISSION;
-
-  if (score_str == "decay-rate")
-    return SCORE_DECAY_RATE;
-
-  if (score_str == "delayed-nu-fission")
-    return SCORE_DELAYED_NU_FISSION;
-
-  if (score_str == "prompt-nu-fission")
-    return SCORE_PROMPT_NU_FISSION;
-
-  if (score_str == "kappa-fission")
-    return SCORE_KAPPA_FISSION;
-
-  if (score_str == "inverse-velocity")
-    return SCORE_INVERSE_VELOCITY;
-
-  if (score_str == "fission-q-prompt")
-    return SCORE_FISS_Q_PROMPT;
-
-  if (score_str == "fission-q-recoverable")
-    return SCORE_FISS_Q_RECOV;
-
-  if (score_str == "heating")
-    return HEATING;
-
-  if (score_str == "heating-local")
-    return HEATING_LOCAL;
-
-  if (score_str == "current")
-    return SCORE_CURRENT;
-
-  if (score_str == "events")
-    return SCORE_EVENTS;
-
-  if (score_str == "elastic" || score_str == "(n,elastic)")
-    return ELASTIC;
-
-  if (score_str == "n2n" || score_str == "(n,2n)")
-    return N_2N;
-
-  if (score_str == "n3n" || score_str == "(n,3n)")
-    return N_3N;
-
-  if (score_str == "n4n" || score_str == "(n,4n)")
-    return N_4N;
-
-  if (score_str == "(n,2nd)")
-    return N_2ND;
-  if (score_str == "(n,na)")
-    return N_NA;
-  if (score_str == "(n,n3a)")
-    return N_N3A;
-  if (score_str == "(n,2na)")
-    return N_2NA;
-  if (score_str == "(n,3na)")
-    return N_3NA;
-  if (score_str == "(n,np)")
-    return N_NP;
-  if (score_str == "(n,n2a)")
-    return N_N2A;
-  if (score_str == "(n,2n2a)")
-    return N_2N2A;
-  if (score_str == "(n,nd)")
-    return N_ND;
-  if (score_str == "(n,nt)")
-    return N_NT;
-  if (score_str == "(n,n3He)")
-    return N_N3HE;
-  if (score_str == "(n,nd2a)")
-    return N_ND2A;
-  if (score_str == "(n,nt2a)")
-    return N_NT2A;
-  if (score_str == "(n,3nf)")
-    return N_3NF;
-  if (score_str == "(n,2np)")
-    return N_2NP;
-  if (score_str == "(n,3np)")
-    return N_3NP;
-  if (score_str == "(n,n2p)")
-    return N_N2P;
-  if (score_str == "(n,npa)")
-    return N_NPA;
-  if (score_str == "(n,n1)")
-    return N_N1;
-  if (score_str == "(n,nc)")
-    return N_NC;
-  if (score_str == "(n,gamma)")
-    return N_GAMMA;
-  if (score_str == "(n,p)")
-    return N_P;
-  if (score_str == "(n,d)")
-    return N_D;
-  if (score_str == "(n,t)")
-    return N_T;
-  if (score_str == "(n,3He)")
-    return N_3HE;
-  if (score_str == "(n,a)")
-    return N_A;
-  if (score_str == "(n,2a)")
-    return N_2A;
-  if (score_str == "(n,3a)")
-    return N_3A;
-  if (score_str == "(n,2p)")
-    return N_2P;
-  if (score_str == "(n,pa)")
-    return N_PA;
-  if (score_str == "(n,t2a)")
-    return N_T2A;
-  if (score_str == "(n,d2a)")
-    return N_D2A;
-  if (score_str == "(n,pd)")
-    return N_PD;
-  if (score_str == "(n,pt)")
-    return N_PT;
-  if (score_str == "(n,da)")
-    return N_DA;
-  if (score_str == "(n,Xp)" || score_str == "H1-production")
-    return N_XP;
-  if (score_str == "(n,Xd)" || score_str == "H2-production")
-    return N_XD;
-  if (score_str == "(n,Xt)" || score_str == "H3-production")
-    return N_XT;
-  if (score_str == "(n,X3He)" || score_str == "He3-production")
-    return N_X3HE;
-  if (score_str == "(n,Xa)" || score_str == "He4-production")
-    return N_XA;
-  if (score_str == "damage-energy")
-    return DAMAGE_ENERGY;
-  if (score_str == "coherent-scatter")
-    return COHERENT;
-  if (score_str == "incoherent-scatter")
-    return INCOHERENT;
-  if (score_str == "pair-production")
-    return PAIR_PROD;
-  if (score_str == "photoelectric")
-    return PHOTOELECTRIC;
-
-  // So far we have not identified this score string.  Check to see if it is a
-  // deprecated score.
-  if (score_str.rfind("scatter-", 0) == 0
-      || score_str.rfind("nu-scatter-", 0) == 0
-      || score_str.rfind("total-y", 0) == 0
-      || score_str.rfind("flux-y", 0) == 0)
-    fatal_error(score_str + " is no longer an available score");
-
-  // Assume the given string is a reaction MT number.  Make sure it's a natural
-  // number then return.
-  int MT;
-  try {
-    MT = std::stoi(score_str);
-  } catch (const std::invalid_argument& ex) {
-    throw std::invalid_argument("Invalid tally score \"" + score_str + "\". See the docs "
-      "for details: https://docs.openmc.org/en/stable/usersguide/tallies.html#scores");
-  }
-  if (MT < 1)
-    throw std::invalid_argument("Invalid tally score \"" + score_str + "\". See the docs "
-      "for details: https://docs.openmc.org/en/stable/usersguide/tallies.html#scores");
-  return MT;
-}
-
-=======
->>>>>>> ed939a86
 //==============================================================================
 // Tally object implementation
 //==============================================================================
