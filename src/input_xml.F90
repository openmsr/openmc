module input_xml

  use cmfd_input,       only: configure_cmfd
  use constants
  use dict_header,      only: DictIntInt, ElemKeyValueCI
  use distribution_multivariate
  use distribution_univariate
  use endf,             only: reaction_name
  use energy_grid,      only: grid_method, n_log_bins
  use error,            only: fatal_error, warning
  use geometry_header,  only: Cell, Lattice, RectLattice, HexLattice
  use global
  use list_header,      only: ListChar, ListInt, ListReal
  use mesh_header,      only: RegularMesh
  use output,           only: write_message
  use plot_header
  use random_lcg,       only: prn, seed
  use surface_header
  use stl_vector,       only: VectorInt
  use string,           only: str_to_int, str_to_real, tokenize, &
                              to_lower, to_str, starts_with, ends_with
  use tally_header,     only: TallyObject, TallyFilter
  use tally_initialize, only: add_tallies
  use xml_interface

  implicit none
  save

  type(DictIntInt) :: cells_in_univ_dict ! Used to count how many cells each
                                         ! universe contains

contains

!===============================================================================
! READ_INPUT_XML calls each of the separate subroutines for reading settings,
! geometry, materials, and tallies.
!===============================================================================

  subroutine read_input_xml()

    call read_settings_xml()
    if (run_mode /= MODE_PLOTTING) then
      if (run_CE) then
        call read_ce_cross_sections_xml()
      else
        call read_mg_cross_sections_xml()
      end if
    end if
    call read_geometry_xml()
    call read_materials_xml()
    call read_tallies_xml()
    if (cmfd_run) call configure_cmfd()

  end subroutine read_input_xml

!===============================================================================
! READ_SETTINGS_XML reads data from a settings.xml file and parses it, checking
! for errors and placing properly-formatted data in the right data structures
!===============================================================================

  subroutine read_settings_xml()

    character(MAX_LINE_LEN) :: temp_str
    integer :: i
    integer :: n
    integer :: temp_int
    integer :: temp_int_array3(3)
    integer, allocatable :: temp_int_array(:)
    integer(8) :: temp_long
    real(8), allocatable :: temp_real(:)
    integer :: n_tracks
    logical :: file_exists
    character(MAX_FILE_LEN) :: env_variable
    character(MAX_WORD_LEN) :: type
    character(MAX_LINE_LEN) :: filename
    type(Node), pointer :: doc            => null()
    type(Node), pointer :: node_mode      => null()
    type(Node), pointer :: node_source    => null()
    type(Node), pointer :: node_space     => null()
    type(Node), pointer :: node_angle     => null()
    type(Node), pointer :: node_dist      => null()
    type(Node), pointer :: node_cutoff    => null()
    type(Node), pointer :: node_entropy   => null()
    type(Node), pointer :: node_ufs       => null()
    type(Node), pointer :: node_sp        => null()
    type(Node), pointer :: node_output    => null()
    type(Node), pointer :: node_verb      => null()
    type(Node), pointer :: node_res_scat  => null()
    type(Node), pointer :: node_scatterer => null()
    type(Node), pointer :: node_trigger   => null()
    type(Node), pointer :: node_keff_trigger => null()
    type(NodeList), pointer :: node_scat_list => null()
    type(NodeList), pointer :: node_source_list => null()

    ! Display output message
    call write_message("Reading settings XML file...", 5)

    ! Check if settings.xml exists
    filename = trim(path_input) // "settings.xml"
    inquire(FILE=filename, EXIST=file_exists)
    if (.not. file_exists) then
      call fatal_error("Settings XML file '" // trim(filename) // "' does not &
           &exist! In order to run OpenMC, you first need a set of input files;&
           & at a minimum, this includes settings.xml, geometry.xml, and &
           &materials.xml. Please consult the user's guide at &
           &http://mit-crpg.github.io/openmc for further information.")
    end if

    ! Parse settings.xml file
    call open_xmldoc(doc, filename)

    ! Find if a multi-group or continuous-energy simulation is desired
    if (check_for_node(doc, "energy_mode")) then
      call get_node_value(doc, "energy_mode", temp_str)
      temp_str = trim(to_lower(temp_str))
      if (temp_str == "mg" .or. temp_str == "multi-group") then
        run_CE = .false.
      else if (temp_str == "ce" .or. temp_str == "continuous-energy") then
        run_CE = .true.
      end if
    end if

    ! Find cross_sections.xml file -- the first place to look is the
    ! settings.xml file. If no file is found there, then we check the
    ! CROSS_SECTIONS environment variable
    if (run_mode /= MODE_PLOTTING) then
      if (.not. check_for_node(doc, "cross_sections") .and. &
           run_mode /= MODE_PLOTTING) then
        ! No cross_sections.xml file specified in settings.xml, check
        ! environment variable
        if (run_CE) then
          call get_environment_variable("OPENMC_CROSS_SECTIONS", env_variable)
          if (len_trim(env_variable) == 0) then
            call get_environment_variable("CROSS_SECTIONS", env_variable)
            if (len_trim(env_variable) == 0) then
              call fatal_error("No cross_sections.xml file was specified in &
                   &settings.xml or in the OPENMC_CROSS_SECTIONS environment &
                   &variable. OpenMC needs such a file to identify where to &
                   &find ACE cross section libraries. Please consult the user's &
                   &guide at http://mit-crpg.github.io/openmc for information on &
                   &how to set up ACE cross section libraries.")
            else
              call warning("The CROSS_SECTIONS environment variable is &
                   &deprecated. Please update your environment to use &
                   &OPENMC_CROSS_SECTIONS instead.")
            end if
          end if
          path_cross_sections = trim(env_variable)
        else
          call get_environment_variable("OPENMC_MG_CROSS_SECTIONS", env_variable)
          if (len_trim(env_variable) == 0) then
            call fatal_error("No cross_sections.xml file was specified in &
                 &settings.xml or in the OPENMC_MG_CROSS_SECTIONS environment &
                 &variable. OpenMC needs such a file to identify where to &
                 &find the cross section libraries. Please consult the user's &
                 &guide at http://mit-crpg.github.io/openmc for information on &
                 &how to set up the cross section libraries.")
          else
            path_cross_sections = trim(env_variable)
          end if
        end if
      else
        call get_node_value(doc, "cross_sections", path_cross_sections)
      end if
    end if

<<<<<<< HEAD
    ! Find the windowed multipole library
    if (run_mode /= MODE_PLOTTING) then
      if (.not. check_for_node(doc, "multipole_library") .and. &
           run_mode /= MODE_PLOTTING) then
        ! No library location specified in settings.xml, check
        ! environment variable
        call get_environment_variable("MULTIPOLE_LIBRARY", env_variable)
        path_multipole = trim(env_variable)
      else
        call get_node_value(doc, "multipole_library", path_multipole)
      end if
      if (.not. ends_with(path_multipole, "/")) &
           path_multipole = trim(path_multipole) // "/"
=======
    if (.not. run_CE) then
      ! Scattering Treatments
      if (check_for_node(doc, "max_order")) then
        call get_node_value(doc, "max_order", max_order)
      else
        ! Set to default of largest int, which means to use whatever is contained in library
        max_order = huge(0)
      end if
    else
      max_order = 0
>>>>>>> 9c020cfb
    end if

    ! Set output directory if a path has been specified on the <output_path>
    ! element
    if (check_for_node(doc, "output_path")) then
      call get_node_value(doc, "output_path", path_output)
      if (.not. ends_with(path_output, "/")) &
           path_output = trim(path_output) // "/"
    end if

    ! Check for a trigger node and get trigger information
    if (check_for_node(doc, "trigger")) then
      call get_node_ptr(doc, "trigger", node_trigger)

      ! Check if trigger(s) are to be turned on
      call get_node_value(node_trigger, "active", temp_str)
      temp_str = trim(to_lower(temp_str))

      if (temp_str == 'true' .or. temp_str == '1') then
        trigger_on = .true.
      elseif (temp_str == 'false' .or. temp_str == '0') then
        trigger_on = .false.
      else
        call fatal_error("Unrecognized trigger active: " // temp_str)
      end if

      if (trigger_on) then

        if (check_for_node(node_trigger, "max_batches") )then
          call get_node_value(node_trigger, "max_batches", n_max_batches)
        else
          call fatal_error("The max_batches must be specified with triggers")
        end if

        ! Get the batch interval to check triggers
        if (.not. check_for_node(node_trigger, "batch_interval"))then
          pred_batches = .true.
        else
          call get_node_value(node_trigger, "batch_interval", temp_int)
          n_batch_interval = temp_int
          if (n_batch_interval <= 0) then
            call fatal_error("The batch interval must be greater than zero")
          end if
        end if
      end if
    end if

    ! Make sure that either eigenvalue or fixed source was specified
    if (.not. check_for_node(doc, "eigenvalue") .and. &
         .not. check_for_node(doc, "fixed_source")) then
      call fatal_error("<eigenvalue> or <fixed_source> not specified.")
    end if

    ! Eigenvalue information
    if (check_for_node(doc, "eigenvalue")) then
      ! Set run mode
      if (run_mode == NONE) run_mode = MODE_EIGENVALUE

      ! Get pointer to eigenvalue XML block
      call get_node_ptr(doc, "eigenvalue", node_mode)

      ! Check number of particles
      if (.not. check_for_node(node_mode, "particles")) then
        call fatal_error("Need to specify number of particles per generation.")
      end if

      ! Get number of particles
      call get_node_value(node_mode, "particles", temp_long)

      ! If the number of particles was specified as a command-line argument, we
      ! don't set it here
      if (n_particles == 0) n_particles = temp_long

      ! Get number of basic batches
      call get_node_value(node_mode, "batches", n_batches)
      if (.not. trigger_on) then
        n_max_batches = n_batches
      end if

      ! Get number of inactive batches
      call get_node_value(node_mode, "inactive", n_inactive)
      n_active = n_batches - n_inactive
      if (check_for_node(node_mode, "generations_per_batch")) then
        call get_node_value(node_mode, "generations_per_batch", gen_per_batch)
      end if

      ! Allocate array for batch keff and entropy
      allocate(k_generation(n_max_batches*gen_per_batch))
      allocate(entropy(n_max_batches*gen_per_batch))
      entropy = ZERO

      ! Get the trigger information for keff
      if (check_for_node(node_mode, "keff_trigger")) then
        call get_node_ptr(node_mode, "keff_trigger", node_keff_trigger)

        if (check_for_node(node_keff_trigger, "type")) then
          call get_node_value(node_keff_trigger, "type", temp_str)
          temp_str = trim(to_lower(temp_str))

          select case (temp_str)
          case ('std_dev')
            keff_trigger % trigger_type = STANDARD_DEVIATION
          case ('variance')
            keff_trigger % trigger_type = VARIANCE
          case ('rel_err')
            keff_trigger % trigger_type = RELATIVE_ERROR
          case default
            call fatal_error("Unrecognized keff trigger type " // temp_str)
          end select

        else
          call fatal_error("Specify keff trigger type in settings XML")
        end if

        if (check_for_node(node_keff_trigger, "threshold")) then
          call get_node_value(node_keff_trigger, "threshold", &
               keff_trigger % threshold)
        else
          call fatal_error("Specify keff trigger threshold in settings XML")
        end if
      end if
    end if

    ! Fixed source calculation information
    if (check_for_node(doc, "fixed_source")) then
      ! Set run mode
      if (run_mode == NONE) run_mode = MODE_FIXEDSOURCE

      ! Get pointer to fixed_source XML block
      call get_node_ptr(doc, "fixed_source", node_mode)

      ! Check number of particles
      if (.not. check_for_node(node_mode, "particles")) then
        call fatal_error("Need to specify number of particles per batch.")
      end if

      ! Get number of particles
      call get_node_value(node_mode, "particles", temp_long)

      ! If the number of particles was specified as a command-line argument, we
      ! don't set it here
      if (n_particles == 0) n_particles = temp_long

      ! Copy batch information
      call get_node_value(node_mode, "batches", n_batches)
      if (.not. trigger_on) then
        n_max_batches = n_batches
      end if
      n_active = n_batches
      n_inactive    = 0
      gen_per_batch = 1
    end if

    ! Check number of active batches, inactive batches, and particles
    if (n_active <= 0) then
      call fatal_error("Number of active batches must be greater than zero.")
    elseif (n_inactive < 0) then
      call fatal_error("Number of inactive batches must be non-negative.")
    elseif (n_particles <= 0) then
      call fatal_error("Number of particles must be greater than zero.")
    end if

    ! Copy random number seed if specified
    if (check_for_node(doc, "seed")) call get_node_value(doc, "seed", seed)

    ! Energy grid methods
    if (check_for_node(doc, "energy_grid")) then
      call get_node_value(doc, "energy_grid", temp_str)
    else
      temp_str = 'logarithm'
    end if
    select case (trim(temp_str))
    case ('nuclide')
      grid_method = GRID_NUCLIDE
    case ('material-union', 'union')
      grid_method = GRID_MAT_UNION
      if (trim(temp_str) == 'union') &
           call warning('Energy grids will be unionized by material.  Global&
           & energy grid unionization is no longer an allowed option.')
    case ('logarithm', 'logarithmic', 'log')
      grid_method = GRID_LOGARITHM
    case default
      call fatal_error("Unknown energy grid method: " // trim(temp_str))
    end select

    ! Number of bins for logarithmic grid
    if (check_for_node(doc, "log_grid_bins")) then
      call get_node_value(doc, "log_grid_bins", n_log_bins)
      if (n_log_bins < 1) then
        call fatal_error("Number of bins for logarithmic grid must be &
             &greater than zero.")
      end if
    else
      n_log_bins = 8000
    end if

    ! Verbosity
    if (check_for_node(doc, "verbosity")) then
      call get_node_ptr(doc, "verbosity", node_verb)
      call get_node_value(node_verb, "value", verbosity)
    end if

    ! Number of OpenMP threads
    if (check_for_node(doc, "threads")) then
#ifdef _OPENMP
      if (n_threads == NONE) then
        call get_node_value(doc, "threads", n_threads)
        if (n_threads < 1) then
          call fatal_error("Invalid number of threads: " // to_str(n_threads))
        end if
        call omp_set_num_threads(n_threads)
      end if
#else
      if (master) call warning("Ignoring number of threads.")
#endif
    end if

    ! ==========================================================================
    ! EXTERNAL SOURCE

    ! Get point to list of <source> elements and make sure there is at least one
    call get_node_list(doc, "source", node_source_list)
    n = get_list_size(node_source_list)
    if (n == 0) call fatal_error("No source specified in settings XML file.")

    ! Allocate array for sources
    allocate(external_source(n))

    ! Read each source
    do i = 1, n
      ! Get pointer to source
      call get_list_item(node_source_list, i, node_source)

      ! Check if we want to write out source
      if (check_for_node(node_source, "write_initial")) then
        call get_node_value(node_source, "write_initial", temp_str)
        temp_str = to_lower(temp_str)
        if (trim(temp_str) == 'true' .or. trim(temp_str) == '1') &
             write_initial_source = .true.
      end if

      ! Check for source strength
      if (check_for_node(node_source, "strength")) then
        call get_node_value(node_source, "strength", external_source(i)%strength)
      else
        external_source(i)%strength = ONE
      end if

      ! Check for external source file
      if (check_for_node(node_source, "file")) then
        ! Copy path of source file
        call get_node_value(node_source, "file", path_source)

        ! Check if source file exists
        inquire(FILE=path_source, EXIST=file_exists)
        if (.not. file_exists) then
          call fatal_error("Binary source file '" // trim(path_source) &
               &// "' does not exist!")
        end if

      else

        ! Spatial distribution for external source
        if (check_for_node(node_source, "space")) then

          ! Get pointer to spatial distribution
          call get_node_ptr(node_source, "space", node_space)

          ! Check for type of spatial distribution
          type = ''
          if (check_for_node(node_space, "type")) &
               call get_node_value(node_space, "type", type)
          select case (to_lower(type))
          case ('cartesian')
            allocate(CartesianIndependent :: external_source(i)%space)

          case ('box')
            allocate(SpatialBox :: external_source(i)%space)

          case ('fission')
            allocate(SpatialBox :: external_source(i)%space)
            select type(space => external_source(i)%space)
            type is (SpatialBox)
              space%only_fissionable = .true.
            end select

          case ('point')
            allocate(SpatialPoint :: external_source(i)%space)

          case default
            call fatal_error("Invalid spatial distribution for external source: "&
                 // trim(type))
          end select

          select type (space => external_source(i)%space)
          type is (CartesianIndependent)
            ! Read distribution for x coordinate
            if (check_for_node(node_space, "x")) then
              call get_node_ptr(node_space, "x", node_dist)
              call distribution_from_xml(space%x, node_dist)
            else
              allocate(Discrete :: space%x)
              select type (dist => space%x)
              type is (Discrete)
                allocate(dist%x(1), dist%p(1))
                dist%x(1) = ZERO
                dist%p(1) = ONE
              end select
            end if

            ! Read distribution for y coordinate
            if (check_for_node(node_space, "y")) then
              call get_node_ptr(node_space, "y", node_dist)
              call distribution_from_xml(space%y, node_dist)
            else
              allocate(Discrete :: space%y)
              select type (dist => space%y)
              type is (Discrete)
                allocate(dist%x(1), dist%p(1))
                dist%x(1) = ZERO
                dist%p(1) = ONE
              end select
            end if

            if (check_for_node(node_space, "z")) then
              call get_node_ptr(node_space, "z", node_dist)
              call distribution_from_xml(space%z, node_dist)
            else
              allocate(Discrete :: space%z)
              select type (dist => space%z)
              type is (Discrete)
                allocate(dist%x(1), dist%p(1))
                dist%x(1) = ZERO
                dist%p(1) = ONE
              end select
            end if

          type is (SpatialBox)
            ! Make sure correct number of parameters are given
            if (get_arraysize_double(node_space, "parameters") /= 6) then
              call fatal_error('Box/fission spatial source must have &
                   &six parameters specified.')
            end if

            ! Read lower-right/upper-left coordinates
            allocate(temp_real(6))
            call get_node_array(node_space, "parameters", temp_real)
            space%lower_left(:) = temp_real(1:3)
            space%upper_right(:) = temp_real(4:6)
            deallocate(temp_real)

          type is (SpatialPoint)
            ! Make sure correct number of parameters are given
            if (get_arraysize_double(node_space, "parameters") /= 3) then
              call fatal_error('Point spatial source must have &
                   &three parameters specified.')
            end if

            ! Read location of point source
            allocate(temp_real(3))
            call get_node_array(node_space, "parameters", temp_real)
            space%xyz(:) = temp_real
            deallocate(temp_real)

          end select

        else
          call fatal_error("No spatial distribution specified for external &
               &source.")
        end if

        ! Determine external source angular distribution
        if (check_for_node(node_source, "angle")) then

          ! Get pointer to angular distribution
          call get_node_ptr(node_source, "angle", node_angle)

          ! Check for type of angular distribution
          type = ''
          if (check_for_node(node_angle, "type")) &
               call get_node_value(node_angle, "type", type)
          select case (to_lower(type))
          case ('isotropic')
            allocate(Isotropic :: external_source(i)%angle)

          case ('monodirectional')
            allocate(Monodirectional :: external_source(i)%angle)

          case ('mu-phi')
            allocate(PolarAzimuthal :: external_source(i)%angle)

          case default
            call fatal_error("Invalid angular distribution for external source: "&
                 // trim(type))
          end select

          ! Read reference directional unit vector
          if (check_for_node(node_angle, "reference_uvw")) then
            n = get_arraysize_double(node_angle, "reference_uvw")
            if (n /= 3) then
              call fatal_error('Angular distribution reference direction must have &
                   &three parameters specified.')
            end if
            call get_node_array(node_angle, "reference_uvw", &
                 external_source(i)%angle%reference_uvw)
          else
            ! By default, set reference unit vector to be positive z-direction
            external_source(i)%angle%reference_uvw(:) = [ZERO, ZERO, ONE]
          end if

          ! Read parameters for angle distribution
          select type (angle => external_source(i)%angle)
          type is (Monodirectional)
            call get_node_array(node_angle, "reference_uvw", &
                 external_source(i)%angle%reference_uvw)

          type is (PolarAzimuthal)
            if (check_for_node(node_angle, "mu")) then
              call get_node_ptr(node_angle, "mu", node_dist)
              call distribution_from_xml(angle%mu, node_dist)
            else
              allocate(Uniform :: angle%mu)
              select type (mu => angle%mu)
              type is (Uniform)
                mu%a = -ONE
                mu%b = ONE
              end select
            end if

            if (check_for_node(node_angle, "phi")) then
              call get_node_ptr(node_angle, "phi", node_dist)
              call distribution_from_xml(angle%phi, node_dist)
            else
              allocate(Uniform :: angle%phi)
              select type (phi => angle%phi)
              type is (Uniform)
                phi%a = ZERO
                phi%b = TWO*PI
              end select
            end if
          end select

        else
          ! Set default angular distribution isotropic
          allocate(Isotropic :: external_source(i)%angle)
          external_source(i)%angle%reference_uvw(:) = [ZERO, ZERO, ONE]
        end if

        ! Determine external source energy distribution
        if (check_for_node(node_source, "energy")) then
          call get_node_ptr(node_source, "energy", node_dist)
          call distribution_from_xml(external_source(i)%energy, node_dist)
        else
          ! Default to a Watt spectrum with parameters 0.988 MeV and 2.249 MeV^-1
          allocate(Watt :: external_source(i)%energy)
          select type(energy => external_source(i)%energy)
          type is (Watt)
            energy%a = 0.988_8
            energy%b = 2.249_8
          end select
        end if
      end if
    end do

    ! Survival biasing
    if (check_for_node(doc, "survival_biasing")) then
      call get_node_value(doc, "survival_biasing", temp_str)
      temp_str = to_lower(temp_str)
      if (trim(temp_str) == 'true' .or. trim(temp_str) == '1') &
           survival_biasing = .true.
    end if

    ! Probability tables
    if (check_for_node(doc, "ptables")) then
      call get_node_value(doc, "ptables", temp_str)
      temp_str = to_lower(temp_str)
      if (trim(temp_str) == 'false' .or. trim(temp_str) == '0') &
           urr_ptables_on = .false.
    end if

    ! Cutoffs
    if (check_for_node(doc, "cutoff")) then
      call get_node_ptr(doc, "cutoff", node_cutoff)
      call get_node_value(node_cutoff, "weight", weight_cutoff)
      call get_node_value(node_cutoff, "weight_avg", weight_survive)
    end if

    ! Particle trace
    if (check_for_node(doc, "trace")) then
      call get_node_array(doc, "trace", temp_int_array3)
      trace_batch    = temp_int_array3(1)
      trace_gen      = temp_int_array3(2)
      trace_particle = int(temp_int_array3(3), 8)
    end if

    ! Particle tracks
    if (check_for_node(doc, "track")) then
      ! Make sure that there are three values per particle
      n_tracks = get_arraysize_integer(doc, "track")
      if (mod(n_tracks, 3) /= 0) then
        call fatal_error("Number of integers specified in 'track' is not &
             &divisible by 3.  Please provide 3 integers per particle to be &
             &tracked.")
      end if

      ! Allocate space and get list of tracks
      allocate(temp_int_array(n_tracks))
      call get_node_array(doc, "track", temp_int_array)

      ! Reshape into track_identifiers
      allocate(track_identifiers(3, n_tracks/3))
      track_identifiers = reshape(temp_int_array, [3, n_tracks/3])
    end if

    ! Shannon Entropy mesh
    if (check_for_node(doc, "entropy")) then

      ! Get pointer to entropy node
      call get_node_ptr(doc, "entropy", node_entropy)

      ! Check to make sure enough values were supplied
      if (get_arraysize_double(node_entropy, "lower_left") /= 3) then
        call fatal_error("Need to specify (x,y,z) coordinates of lower-left &
             &corner of Shannon entropy mesh.")
      elseif (get_arraysize_double(node_entropy, "upper_right") /= 3) then
        call fatal_error("Need to specify (x,y,z) coordinates of upper-right &
             &corner of Shannon entropy mesh.")
      end if

      ! Allocate mesh object and coordinates on mesh
      allocate(entropy_mesh)
      allocate(entropy_mesh % lower_left(3))
      allocate(entropy_mesh % upper_right(3))
      allocate(entropy_mesh % width(3))

      ! Copy values
      call get_node_array(node_entropy, "lower_left", &
           entropy_mesh % lower_left)
      call get_node_array(node_entropy, "upper_right", &
           entropy_mesh % upper_right)

      ! Check on values provided
      if (.not. all(entropy_mesh % upper_right > entropy_mesh % lower_left)) &
           &then
        call fatal_error("Upper-right coordinate must be greater than &
             &lower-left coordinate for Shannon entropy mesh.")
      end if

      ! Check if dimensions were specified -- if not, they will be calculated
      ! automatically upon first entry into shannon_entropy
      if (check_for_node(node_entropy, "dimension")) then

        ! If so, make sure proper number of values were given
        if (get_arraysize_integer(node_entropy, "dimension") /= 3) then
          call fatal_error("Dimension of entropy mesh must be given as three &
               &integers.")
        end if

        ! Allocate dimensions
        entropy_mesh % n_dimension = 3
        allocate(entropy_mesh % dimension(3))

        ! Copy dimensions
        call get_node_array(node_entropy, "dimension", entropy_mesh % dimension)

        ! Calculate width
        entropy_mesh % width = (entropy_mesh % upper_right - &
             entropy_mesh % lower_left) / entropy_mesh % dimension

      end if

      ! Turn on Shannon entropy calculation
      entropy_on = .true.
    end if

    ! Uniform fission source weighting mesh
    if (check_for_node(doc, "uniform_fs")) then

      ! Get pointer to ufs node
      call get_node_ptr(doc, "uniform_fs", node_ufs)

      ! Check to make sure enough values were supplied
      if (get_arraysize_double(node_ufs, "lower_left") /= 3) then
        call fatal_error("Need to specify (x,y,z) coordinates of lower-left &
             &corner of UFS mesh.")
      elseif (get_arraysize_double(node_ufs, "upper_right") /= 3) then
        call fatal_error("Need to specify (x,y,z) coordinates of upper-right &
             &corner of UFS mesh.")
      elseif (get_arraysize_integer(node_ufs, "dimension") /= 3) then
        call fatal_error("Dimension of UFS mesh must be given as three &
             &integers.")
      end if

      ! Allocate mesh object and coordinates on mesh
      allocate(ufs_mesh)
      allocate(ufs_mesh % lower_left(3))
      allocate(ufs_mesh % upper_right(3))
      allocate(ufs_mesh % width(3))

      ! Allocate dimensions
      ufs_mesh % n_dimension = 3
      allocate(ufs_mesh % dimension(3))

      ! Copy dimensions
      call get_node_array(node_ufs, "dimension", ufs_mesh % dimension)

      ! Copy values
      call get_node_array(node_ufs, "lower_left", ufs_mesh % lower_left)
      call get_node_array(node_ufs, "upper_right", ufs_mesh % upper_right)

      ! Check on values provided
      if (.not. all(ufs_mesh % upper_right > ufs_mesh % lower_left)) then
        call fatal_error("Upper-right coordinate must be greater than &
             &lower-left coordinate for UFS mesh.")
      end if

      ! Calculate width
      ufs_mesh % width = (ufs_mesh % upper_right - &
           ufs_mesh % lower_left) / ufs_mesh % dimension

      ! Calculate volume fraction of each cell
      ufs_mesh % volume_frac = ONE/real(product(ufs_mesh % dimension),8)

      ! Turn on uniform fission source weighting
      ufs = .true.

      ! Allocate source_frac
      allocate(source_frac(1, ufs_mesh % dimension(1), &
           ufs_mesh % dimension(2), ufs_mesh % dimension(3)))
    end if

    ! Check if the user has specified to write state points
    if (check_for_node(doc, "state_point")) then

      ! Get pointer to state_point node
      call get_node_ptr(doc, "state_point", node_sp)

      ! Determine number of batches at which to store state points
      if (check_for_node(node_sp, "batches")) then
        n_state_points = get_arraysize_integer(node_sp, "batches")
      else
        n_state_points = 0
      end if

      if (n_state_points > 0) then
        ! User gave specific batches to write state points
        allocate(temp_int_array(n_state_points))
        call get_node_array(node_sp, "batches", temp_int_array)
        do i = 1, n_state_points
          call statepoint_batch % add(temp_int_array(i))
        end do
        deallocate(temp_int_array)
      elseif (check_for_node(node_sp, "interval")) then
        ! User gave an interval for writing state points
        call get_node_value(node_sp, "interval", temp_int)
        n_state_points = n_batches / temp_int
        do i = 1, n_state_points
          call statepoint_batch % add(temp_int * i)
        end do
      else
        ! If neither were specified, write state point at last batch
        n_state_points = 1
        call statepoint_batch % add(n_batches)
      end if
    else
      ! If no <state_point> tag was present, by default write state point at
      ! last batch only
      n_state_points = 1
      call statepoint_batch % add(n_batches)
    end if

    ! Check if the user has specified to write source points
    if (check_for_node(doc, "source_point")) then

      ! Get pointer to source_point node
      call get_node_ptr(doc, "source_point", node_sp)

      ! Determine number of batches at which to store source points
      if (check_for_node(node_sp, "batches")) then
        n_source_points = get_arraysize_integer(node_sp, "batches")
      else
        n_source_points = 0
      end if

      if (n_source_points > 0) then
        ! User gave specific batches to write source points
        allocate(temp_int_array(n_source_points))
        call get_node_array(node_sp, "batches", temp_int_array)
        do i = 1, n_source_points
          call sourcepoint_batch % add(temp_int_array(i))
        end do
        deallocate(temp_int_array)
      elseif (check_for_node(node_sp, "interval")) then
        ! User gave an interval for writing source points
        call get_node_value(node_sp, "interval", temp_int)
        n_source_points = n_batches / temp_int
        do i = 1, n_source_points
          call sourcepoint_batch % add(temp_int * i)
        end do
      else
        ! If neither were specified, write source points with state points
        n_source_points = n_state_points
        do i = 1, n_state_points
          call sourcepoint_batch % add(statepoint_batch % get_item(i))
        end do
      end if

      ! Check if the user has specified to write binary source file
      if (check_for_node(node_sp, "separate")) then
        call get_node_value(node_sp, "separate", temp_str)
        temp_str = to_lower(temp_str)
        if (trim(temp_str) == 'true' .or. &
             trim(temp_str) == '1') source_separate = .true.
      end if
      if (check_for_node(node_sp, "write")) then
        call get_node_value(node_sp, "write", temp_str)
        temp_str = to_lower(temp_str)
        if (trim(temp_str) == 'false' .or. &
             trim(temp_str) == '0') source_write = .false.
      end if
      if (check_for_node(node_sp, "overwrite_latest")) then
        call get_node_value(node_sp, "overwrite_latest", temp_str)
        temp_str = to_lower(temp_str)
        if (trim(temp_str) == 'true' .or. &
             trim(temp_str) == '1') then
          source_latest = .true.
          source_separate = .true.
        end if
      end if
    else
      ! If no <source_point> tag was present, by default we keep source bank in
      ! statepoint file and write it out at statepoints intervals
      source_separate = .false.
      n_source_points = n_state_points
      do i = 1, n_state_points
        call sourcepoint_batch % add(statepoint_batch % get_item(i))
      end do
    end if

    ! If source is not seperate and is to be written out in the statepoint file,
    ! make sure that the sourcepoint batch numbers are contained in the
    ! statepoint list
    if (.not. source_separate) then
      do i = 1, n_source_points
        if (.not. statepoint_batch % contains(sourcepoint_batch % &
             get_item(i))) then
          call fatal_error('Sourcepoint batches are not a subset&
               & of statepoint batches.')
        end if
      end do
    end if

    ! Check if the user has specified to not reduce tallies at the end of every
    ! batch
    if (check_for_node(doc, "no_reduce")) then
      call get_node_value(doc, "no_reduce", temp_str)
      temp_str = to_lower(temp_str)
      if (trim(temp_str) == 'true' .or. trim(temp_str) == '1') &
           reduce_tallies = .false.
    end if

    ! Check if the user has specified to use confidence intervals for
    ! uncertainties rather than standard deviations
    if (check_for_node(doc, "confidence_intervals")) then
      call get_node_value(doc, "confidence_intervals", temp_str)
      temp_str = to_lower(temp_str)
      if (trim(temp_str) == 'true' .or. &
           trim(temp_str) == '1') confidence_intervals = .true.
    end if

    ! Check for output options
    if (check_for_node(doc, "output")) then

      ! Get pointer to output node
      call get_node_ptr(doc, "output", node_output)

      ! Check for summary option
      if (check_for_node(node_output, "summary")) then
        call get_node_value(node_output, "summary", temp_str)
        temp_str = to_lower(temp_str)
        if (trim(temp_str) == 'false' .or. &
             trim(temp_str) == '0') output_summary = .false.
      end if

      ! Check for cross sections option
      if (check_for_node(node_output, "cross_sections")) then
        call get_node_value(node_output, "cross_sections", temp_str)
        temp_str = to_lower(temp_str)
        if (trim(temp_str) == 'true' .or. &
             trim(temp_str) == '1') output_xs = .true.
      end if

      ! Check for ASCII tallies output option
      if (check_for_node(node_output, "tallies")) then
        call get_node_value(node_output, "tallies", temp_str)
        temp_str = to_lower(temp_str)
        if (trim(temp_str) == 'false' .or. &
             trim(temp_str) == '0') output_tallies = .false.
      end if
    end if

    ! Check for cmfd run
    if (check_for_node(doc, "run_cmfd")) then
      call get_node_value(doc, "run_cmfd", temp_str)
      temp_str = to_lower(temp_str)
      if (trim(temp_str) == 'true' .or. trim(temp_str) == '1') then
        cmfd_run = .true.
      end if
    end if

    ! Resonance scattering parameters
    if (check_for_node(doc, "resonance_scattering")) then
      call get_node_ptr(doc, "resonance_scattering", node_res_scat)
      call get_node_list(node_res_scat, "scatterer", node_scat_list)

      ! check that a nuclide is specified
      if (get_list_size(node_scat_list) >= 1) then
        treat_res_scat = .true.
        n_res_scatterers_total = get_list_size(node_scat_list)

        ! store 0K info for resonant scatterers
        allocate(nuclides_0K(n_res_scatterers_total))
        do i = 1, n_res_scatterers_total
          call get_list_item(node_scat_list, i, node_scatterer)

          ! check to make sure a nuclide is specified
          if (.not. check_for_node(node_scatterer, "nuclide")) then
            call fatal_error("No nuclide specified for scatterer " &
                 // trim(to_str(i)) // " in settings.xml file!")
          end if
          call get_node_value(node_scatterer, "nuclide", &
               nuclides_0K(i) % nuclide)

          if (check_for_node(node_scatterer, "method")) then
            call get_node_value(node_scatterer, "method", &
                 nuclides_0K(i) % scheme)
          end if

          ! check to make sure xs name for which method is applied is given
          if (.not. check_for_node(node_scatterer, "xs_label")) then
            call fatal_error("Must specify the temperature dependent name of &
                 &scatterer " // trim(to_str(i)) &
                 // " given in cross_sections.xml")
          end if
          call get_node_value(node_scatterer, "xs_label", &
               nuclides_0K(i) % name)

          ! check to make sure 0K xs name for which method is applied is given
          if (.not. check_for_node(node_scatterer, "xs_label_0K")) then
            call fatal_error("Must specify the 0K name of scatterer " &
                 // trim(to_str(i)) // " given in cross_sections.xml")
          end if
          call get_node_value(node_scatterer, "xs_label_0K", &
               nuclides_0K(i) % name_0K)

          if (check_for_node(node_scatterer, "E_min")) then
            call get_node_value(node_scatterer, "E_min", &
                 nuclides_0K(i) % E_min)
          end if

          ! check that E_min is non-negative
          if (nuclides_0K(i) % E_min < ZERO) then
            call fatal_error("Lower resonance scattering energy bound is &
                 &negative")
          end if

          if (check_for_node(node_scatterer, "E_max")) then
            call get_node_value(node_scatterer, "E_max", &
                 nuclides_0K(i) % E_max)
          end if

          ! check that E_max is not less than E_min
          if (nuclides_0K(i) % E_max < nuclides_0K(i) % E_min) then
            call fatal_error("Lower resonance scattering energy bound exceeds &
                 &upper")
          end if

          nuclides_0K(i) % nuclide = trim(nuclides_0K(i) % nuclide)
          nuclides_0K(i) % scheme  = to_lower(trim(nuclides_0K(i) % scheme))
          nuclides_0K(i) % name    = trim(nuclides_0K(i) % name)
          nuclides_0K(i) % name_0K = trim(nuclides_0K(i) % name_0K)
        end do
      else
        call fatal_error("No resonant scatterers are specified within the &
             &resonance_scattering element in settings.xml")
      end if
    end if

    ! Natural element expansion option
    if (check_for_node(doc, "natural_elements")) then
      call get_node_value(doc, "natural_elements", temp_str)
      select case (to_lower(temp_str))
      case ('endf/b-vii.0')
        default_expand = ENDF_BVII0
      case ('endf/b-vii.1')
        default_expand = ENDF_BVII1
      case ('jeff-3.1.1')
        default_expand = JEFF_311
      case ('jeff-3.1.2')
        default_expand = JEFF_312
      case ('jeff-3.2')
        default_expand = JEFF_32
      case ('jendl-3.2')
        default_expand = JENDL_32
      case ('jendl-3.3')
        default_expand = JENDL_33
      case ('jendl-4.0')
        default_expand = JENDL_40
      case default
        call fatal_error("Unknown natural element expansion option: " &
             // trim(temp_str))
      end select
    end if

    ! Check to see if windowed multipole functionality is requested
    if (check_for_node(doc, "use_windowed_multipole")) then
      call get_node_value(doc, "use_windowed_multipole", temp_str)
      select case (to_lower(temp_str))
      case ('true', 't', '1', 'y')
        multipole_active = .true.
      case ('false', 'f', '0', 'n')
        multipole_active = .false.
      case default
        call fatal_error("Unrecognized value for <use_windowed_multipole> in &
             &settings.xml")
      end select
    end if

    ! Close settings XML file
    call close_xmldoc(doc)

  end subroutine read_settings_xml

!===============================================================================
! READ_GEOMETRY_XML reads data from a geometry.xml file and parses it, checking
! for errors and placing properly-formatted data in the right data structures
!===============================================================================

  subroutine read_geometry_xml()

    integer :: i, j, k, m, i_x, i_a, input_index
    integer :: n, n_mats, n_x, n_y, n_z, n_rings, n_rlats, n_hlats
    integer :: universe_num
    integer :: n_cells_in_univ
    integer :: coeffs_reqd
    integer, allocatable :: temp_int_array(:)
    real(8) :: phi, theta, psi
    real(8), allocatable :: coeffs(:)
    logical :: file_exists
    logical :: boundary_exists
    character(MAX_LINE_LEN) :: filename
    character(MAX_WORD_LEN) :: word
    character(MAX_WORD_LEN), allocatable :: sarray(:)
    character(REGION_SPEC_LEN) :: region_spec
    type(Cell),     pointer :: c
    class(Surface), pointer :: s
    class(Lattice), pointer :: lat
    type(Node), pointer :: doc => null()
    type(Node), pointer :: node_cell => null()
    type(Node), pointer :: node_surf => null()
    type(Node), pointer :: node_lat => null()
    type(NodeList), pointer :: node_cell_list => null()
    type(NodeList), pointer :: node_surf_list => null()
    type(NodeList), pointer :: node_rlat_list => null()
    type(NodeList), pointer :: node_hlat_list => null()
    type(VectorInt) :: tokens
    type(VectorInt) :: rpn

    ! Display output message
    call write_message("Reading geometry XML file...", 5)

    ! ==========================================================================
    ! READ CELLS FROM GEOMETRY.XML

    ! Check if geometry.xml exists
    filename = trim(path_input) // "geometry.xml"
    inquire(FILE=filename, EXIST=file_exists)
    if (.not. file_exists) then
      call fatal_error("Geometry XML file '" // trim(filename) // "' does not &
           &exist!")
    end if

    ! Parse geometry.xml file
    call open_xmldoc(doc, filename)

    ! Get pointer to list of XML <cell>
    call get_node_list(doc, "cell", node_cell_list)

    ! Get number of <cell> tags
    n_cells = get_list_size(node_cell_list)

    ! Check for no cells
    if (n_cells == 0) then
      call fatal_error("No cells found in geometry.xml!")
    end if

    ! Allocate cells array
    allocate(cells(n_cells))

    if (check_overlaps) then
      allocate(overlap_check_cnt(n_cells))
      overlap_check_cnt = 0
    end if

    n_universes = 0
    do i = 1, n_cells
      c => cells(i)

      ! Initialize distribcell instances and distribcell index
      c % instances = 0
      c % distribcell_index = NONE

      ! Get pointer to i-th cell node
      call get_list_item(node_cell_list, i, node_cell)

      ! Copy data into cells
      if (check_for_node(node_cell, "id")) then
        call get_node_value(node_cell, "id", c % id)
      else
        call fatal_error("Must specify id of cell in geometry XML file.")
      end if

      ! Copy cell name
      if (check_for_node(node_cell, "name")) then
        call get_node_value(node_cell, "name", c % name)
      end if

      if (check_for_node(node_cell, "universe")) then
        call get_node_value(node_cell, "universe", c % universe)
      else
        c % universe = NONE
      end if
      if (check_for_node(node_cell, "fill")) then
        call get_node_value(node_cell, "fill", c % fill)
      else
        c % fill = NONE
      end if

      ! Check to make sure 'id' hasn't been used
      if (cell_dict % has_key(c % id)) then
        call fatal_error("Two or more cells use the same unique ID: " &
             // to_str(c % id))
      end if

      ! Read material
      if (check_for_node(node_cell, "material")) then
        n_mats = get_arraysize_string(node_cell, "material")

        if (n_mats > 0) then
          allocate(sarray(n_mats))
          call get_node_array(node_cell, "material", sarray)

          allocate(c % material(n_mats))
          do j = 1, n_mats
            select case(trim(to_lower(sarray(j))))
            case ('void')
              c % material(j) = MATERIAL_VOID
            case default
              c % material(j) = int(str_to_int(sarray(j)), 4)

              ! Check for error
              if (c % material(j) == ERROR_INT) then
                call fatal_error("Invalid material specified on cell " &
                     // to_str(c % id))
              end if
            end select
          end do

          deallocate(sarray)

        else
          allocate(c % material(1))
          c % material(1) = NONE
        end if

      else
        allocate(c % material(1))
        c % material(1) = NONE
      end if

      ! Check to make sure that either material or fill was specified
      if (c % material(1) == NONE .and. c % fill == NONE) then
        call fatal_error("Neither material nor fill was specified for cell " &
             // trim(to_str(c % id)))
      end if

      ! Check to make sure that both material and fill haven't been
      ! specified simultaneously
      if (c % material(1) /= NONE .and. c % fill /= NONE) then
        call fatal_error("Cannot specify material and fill simultaneously")
      end if

      ! Check for region specification (also under deprecated name surfaces)
      region_spec = ''
      if (check_for_node(node_cell, "surfaces")) then
        call warning("The use of 'surfaces' is deprecated and will be &
             &disallowed in a future release.  Use 'region' instead. The &
             &openmc-update-inputs utility can be used to automatically &
             &update geometry.xml files.")
        call get_node_value(node_cell, "surfaces", region_spec)
      elseif (check_for_node(node_cell, "region")) then
        call get_node_value(node_cell, "region", region_spec)
      end if

      if (len_trim(region_spec) > 0) then
        ! Create surfaces array from string
        call tokenize(region_spec, tokens)

        ! Use shunting-yard algorithm to determine RPN for surface algorithm
        call generate_rpn(c%id, tokens, rpn)

        ! Copy region spec and RPN form to cell arrays
        allocate(c % region(tokens%size()))
        allocate(c % rpn(rpn%size()))
        c % region(:) = tokens%data(1:tokens%size())
        c % rpn(:) = rpn%data(1:rpn%size())

        call tokens%clear()
        call rpn%clear()
      end if
      if (.not. allocated(c%region)) allocate(c%region(0))
      if (.not. allocated(c%rpn)) allocate(c%rpn(0))

      ! Check if this is a simple cell
      if (any(c%rpn == OP_COMPLEMENT) .or. any(c%rpn == OP_UNION)) then
        c%simple = .false.
      else
        c%simple = .true.
      end if

      ! Rotation matrix
      if (check_for_node(node_cell, "rotation")) then
        ! Rotations can only be applied to cells that are being filled with
        ! another universe
        if (c % fill == NONE) then
          call fatal_error("Cannot apply a rotation to cell " // trim(to_str(&
               &c % id)) // " because it is not filled with another universe")
        end if

        ! Read number of rotation parameters
        n = get_arraysize_double(node_cell, "rotation")
        if (n /= 3) then
          call fatal_error("Incorrect number of rotation parameters on cell " &
               // to_str(c % id))
        end if

        ! Copy rotation angles in x,y,z directions
        allocate(c % rotation(3))
        call get_node_array(node_cell, "rotation", c % rotation)
        phi   = -c % rotation(1) * PI/180.0_8
        theta = -c % rotation(2) * PI/180.0_8
        psi   = -c % rotation(3) * PI/180.0_8

        ! Calculate rotation matrix based on angles given
        allocate(c % rotation_matrix(3,3))
        c % rotation_matrix = reshape((/ &
             cos(theta)*cos(psi), cos(theta)*sin(psi), -sin(theta), &
             -cos(phi)*sin(psi) + sin(phi)*sin(theta)*cos(psi), &
             cos(phi)*cos(psi) + sin(phi)*sin(theta)*sin(psi), &
             sin(phi)*cos(theta), &
             sin(phi)*sin(psi) + cos(phi)*sin(theta)*cos(psi), &
             -sin(phi)*cos(psi) + cos(phi)*sin(theta)*sin(psi), &
             cos(phi)*cos(theta) /), (/ 3,3 /))
      end if

      ! Translation vector
      if (check_for_node(node_cell, "translation")) then
        ! Translations can only be applied to cells that are being filled with
        ! another universe
        if (c % fill == NONE) then
          call fatal_error("Cannot apply a translation to cell " &
               // trim(to_str(c % id)) // " because it is not filled with &
               &another universe")
        end if

        ! Read number of translation parameters
        n = get_arraysize_double(node_cell, "translation")
        if (n /= 3) then
          call fatal_error("Incorrect number of translation parameters on &
               &cell " // to_str(c % id))
        end if

        ! Copy translation vector
        allocate(c % translation(3))
        call get_node_array(node_cell, "translation", c % translation)
      end if

      ! Read cell temperatures.  If the temperature is not specified, set it to
      ! ERROR_REAL for now.  During initialization we'll replace ERROR_REAL with
      ! the temperature from the material data.
      if (check_for_node(node_cell, "temperature")) then
        n = get_arraysize_double(node_cell, "temperature")
        if (n > 0) then
          ! Make sure this is a "normal" cell.
          if (c % material(1) == NONE) call fatal_error("Cell " &
               // trim(to_str(c % id)) // " was specified with a temperature &
               &but no material. Temperature specification is only valid for &
               &cells filled with a material.")

          ! Copy in temperatures
          allocate(c % sqrtkT(n))
          call get_node_array(node_cell, "temperature", c % sqrtkT)

          ! Make sure all temperatues are positive
          do j = 1, size(c % sqrtkT)
            if (c % sqrtkT(j) < ZERO) call fatal_error("Cell " &
                 // trim(to_str(c % id)) // " was specified with a negative &
                 &temperature. All cell temperatures must be non-negative.")
          end do

          ! Convert to sqrt(kT)
          c % sqrtkT(:) = sqrt(K_BOLTZMANN * c % sqrtkT(:))
        else
          allocate(c % sqrtkT(1))
          c % sqrtkT(1) = ERROR_REAL
        end if
      else
        allocate(c % sqrtkT(1))
        c % sqrtkT = ERROR_REAL
      end if

      ! Add cell to dictionary
      call cell_dict % add_key(c % id, i)

      ! For cells, we also need to check if there's a new universe --
      ! also for every cell add 1 to the count of cells for the
      ! specified universe
      universe_num = c % universe
      if (.not. cells_in_univ_dict % has_key(universe_num)) then
        n_universes = n_universes + 1
        n_cells_in_univ = 1
        call universe_dict % add_key(universe_num, n_universes)
      else
        n_cells_in_univ = 1 + cells_in_univ_dict % get_key(universe_num)
      end if
      call cells_in_univ_dict % add_key(universe_num, n_cells_in_univ)

    end do

    ! ==========================================================================
    ! READ SURFACES FROM GEOMETRY.XML

    ! This variable is used to check whether at least one boundary condition was
    ! applied to a surface
    boundary_exists = .false.

    ! get pointer to list of xml <surface>
    call get_node_list(doc, "surface", node_surf_list)

    ! Get number of <surface> tags
    n_surfaces = get_list_size(node_surf_list)

    ! Check for no surfaces
    if (n_surfaces == 0) then
      call fatal_error("No surfaces found in geometry.xml!")
    end if

    ! Allocate cells array
    allocate(surfaces(n_surfaces))

    do i = 1, n_surfaces
      ! Get pointer to i-th surface node
      call get_list_item(node_surf_list, i, node_surf)

      ! Copy and interpret surface type
      word = ''
      if (check_for_node(node_surf, "type")) &
           call get_node_value(node_surf, "type", word)
      select case(to_lower(word))
      case ('x-plane')
        coeffs_reqd  = 1
        allocate(SurfaceXPlane :: surfaces(i)%obj)
      case ('y-plane')
        coeffs_reqd  = 1
        allocate(SurfaceYPlane :: surfaces(i)%obj)
      case ('z-plane')
        coeffs_reqd  = 1
        allocate(SurfaceZPlane :: surfaces(i)%obj)
      case ('plane')
        coeffs_reqd  = 4
        allocate(SurfacePlane :: surfaces(i)%obj)
      case ('x-cylinder')
        coeffs_reqd  = 3
        allocate(SurfaceXCylinder :: surfaces(i)%obj)
      case ('y-cylinder')
        coeffs_reqd  = 3
        allocate(SurfaceYCylinder :: surfaces(i)%obj)
      case ('z-cylinder')
        coeffs_reqd  = 3
        allocate(SurfaceZCylinder :: surfaces(i)%obj)
      case ('sphere')
        coeffs_reqd  = 4
        allocate(SurfaceSphere :: surfaces(i)%obj)
      case ('x-cone')
        coeffs_reqd  = 4
        allocate(SurfaceXCone :: surfaces(i)%obj)
      case ('y-cone')
        coeffs_reqd  = 4
        allocate(SurfaceYCone :: surfaces(i)%obj)
      case ('z-cone')
        coeffs_reqd  = 4
        allocate(SurfaceZCone :: surfaces(i)%obj)
      case ('quadric')
        coeffs_reqd  = 10
        allocate(SurfaceQuadric :: surfaces(i)%obj)
      case default
        call fatal_error("Invalid surface type: " // trim(word))
      end select

      s => surfaces(i)%obj

      ! Copy data into cells
      if (check_for_node(node_surf, "id")) then
        call get_node_value(node_surf, "id", s%id)
      else
        call fatal_error("Must specify id of surface in geometry XML file.")
      end if

      ! Check to make sure 'id' hasn't been used
      if (surface_dict % has_key(s%id)) then
        call fatal_error("Two or more surfaces use the same unique ID: " &
             // to_str(s%id))
      end if

      ! Copy surface name
      if (check_for_node(node_surf, "name")) then
        call get_node_value(node_surf, "name", s%name)
      end if

      ! Check to make sure that the proper number of coefficients
      ! have been specified for the given type of surface. Then copy
      ! surface coordinates.

      n = get_arraysize_double(node_surf, "coeffs")
      if (n < coeffs_reqd) then
        call fatal_error("Not enough coefficients specified for surface: " &
             // trim(to_str(s%id)))
      elseif (n > coeffs_reqd) then
        call fatal_error("Too many coefficients specified for surface: " &
             // trim(to_str(s%id)))
      end if

      allocate(coeffs(n))
      call get_node_array(node_surf, "coeffs", coeffs)

      select type(s)
      type is (SurfaceXPlane)
        s%x0 = coeffs(1)
      type is (SurfaceYPlane)
        s%y0 = coeffs(1)
      type is (SurfaceZPlane)
        s%z0 = coeffs(1)
      type is (SurfacePlane)
        s%A = coeffs(1)
        s%B = coeffs(2)
        s%C = coeffs(3)
        s%D = coeffs(4)
      type is (SurfaceXCylinder)
        s%y0 = coeffs(1)
        s%z0 = coeffs(2)
        s%r = coeffs(3)
      type is (SurfaceYCylinder)
        s%x0 = coeffs(1)
        s%z0 = coeffs(2)
        s%r = coeffs(3)
      type is (SurfaceZCylinder)
        s%x0 = coeffs(1)
        s%y0 = coeffs(2)
        s%r = coeffs(3)
      type is (SurfaceSphere)
        s%x0 = coeffs(1)
        s%y0 = coeffs(2)
        s%z0 = coeffs(3)
        s%r = coeffs(4)
      type is (SurfaceXCone)
        s%x0 = coeffs(1)
        s%y0 = coeffs(2)
        s%z0 = coeffs(3)
        s%r2 = coeffs(4)
      type is (SurfaceYCone)
        s%x0 = coeffs(1)
        s%y0 = coeffs(2)
        s%z0 = coeffs(3)
        s%r2 = coeffs(4)
      type is (SurfaceZCone)
        s%x0 = coeffs(1)
        s%y0 = coeffs(2)
        s%z0 = coeffs(3)
        s%r2 = coeffs(4)
      type is (SurfaceQuadric)
        s%A = coeffs(1)
        s%B = coeffs(2)
        s%C = coeffs(3)
        s%D = coeffs(4)
        s%E = coeffs(5)
        s%F = coeffs(6)
        s%G = coeffs(7)
        s%H = coeffs(8)
        s%J = coeffs(9)
        s%K = coeffs(10)
      end select

      ! No longer need coefficients
      deallocate(coeffs)

      ! Boundary conditions
      word = ''
      if (check_for_node(node_surf, "boundary")) &
           call get_node_value(node_surf, "boundary", word)
      select case (to_lower(word))
      case ('transmission', 'transmit', '')
        s%bc = BC_TRANSMIT
      case ('vacuum')
        s%bc = BC_VACUUM
        boundary_exists = .true.
      case ('reflective', 'reflect', 'reflecting')
        s%bc = BC_REFLECT
        boundary_exists = .true.
      case default
        call fatal_error("Unknown boundary condition '" // trim(word) // &
             &"' specified on surface " // trim(to_str(s%id)))
      end select

      ! Add surface to dictionary
      call surface_dict % add_key(s%id, i)
    end do

    ! Check to make sure a boundary condition was applied to at least one
    ! surface
    if (.not. boundary_exists) then
      call fatal_error("No boundary conditions were applied to any surfaces!")
    end if

    ! ==========================================================================
    ! READ LATTICES FROM GEOMETRY.XML

    ! Get pointer to list of XML <lattice>
    call get_node_list(doc, "lattice", node_rlat_list)
    call get_node_list(doc, "hex_lattice", node_hlat_list)

    ! Allocate lattices array
    n_rlats = get_list_size(node_rlat_list)
    n_hlats = get_list_size(node_hlat_list)
    n_lattices = n_rlats + n_hlats
    allocate(lattices(n_lattices))

    RECT_LATTICES: do i = 1, n_rlats
      allocate(RectLattice::lattices(i) % obj)
      lat => lattices(i) % obj
      select type(lat)
      type is (RectLattice)

      ! Get pointer to i-th lattice
      call get_list_item(node_rlat_list, i, node_lat)

      ! ID of lattice
      if (check_for_node(node_lat, "id")) then
        call get_node_value(node_lat, "id", lat % id)
      else
        call fatal_error("Must specify id of lattice in geometry XML file.")
      end if

      ! Check to make sure 'id' hasn't been used
      if (lattice_dict % has_key(lat % id)) then
        call fatal_error("Two or more lattices use the same unique ID: " &
             // to_str(lat % id))
      end if

      ! Copy lattice name
      if (check_for_node(node_lat, "name")) then
        call get_node_value(node_lat, "name", lat % name)
      end if

      ! Read number of lattice cells in each dimension
      n = get_arraysize_integer(node_lat, "dimension")
      if (n == 2) then
        call get_node_array(node_lat, "dimension", lat % n_cells(1:2))
        lat % n_cells(3) = 1
        lat % is_3d = .false.
      else if (n == 3) then
        call get_node_array(node_lat, "dimension", lat % n_cells)
        lat % is_3d = .true.
      else
        call fatal_error("Rectangular lattice must be two or three dimensions.")
      end if

      ! Read lattice lower-left location
      if (get_arraysize_double(node_lat, "lower_left") /= n) then
        call fatal_error("Number of entries on <lower_left> must be the same &
             &as the number of entries on <dimension>.")
      end if

      allocate(lat % lower_left(n))
      call get_node_array(node_lat, "lower_left", lat % lower_left)

      ! Read lattice pitches.
      ! TODO: Remove this deprecation warning in a future release.
      if (check_for_node(node_lat, "width")) then
        call warning("The use of 'width' is deprecated and will be disallowed &
             &in a future release.  Use 'pitch' instead.  The utility openmc/&
             &src/utils/update_inputs.py can be used to automatically update &
             &geometry.xml files.")
        if (get_arraysize_double(node_lat, "width") /= n) then
          call fatal_error("Number of entries on <pitch> must be the same as &
               &the number of entries on <dimension>.")
        end if

      else if (get_arraysize_double(node_lat, "pitch") /= n) then
        call fatal_error("Number of entries on <pitch> must be the same as &
             &the number of entries on <dimension>.")
      end if

      allocate(lat % pitch(n))
      ! TODO: Remove the 'width' code in a future release.
      if (check_for_node(node_lat, "width")) then
        call get_node_array(node_lat, "width", lat % pitch)
      else
        call get_node_array(node_lat, "pitch", lat % pitch)
      end if

      ! TODO: Remove deprecation warning in a future release.
      if (check_for_node(node_lat, "type")) then
        call warning("The use of 'type' is no longer needed.  The utility &
             &openmc/src/utils/update_inputs.py can be used to automatically &
             &update geometry.xml files.")
      end if

      ! Copy number of dimensions
      n_x = lat % n_cells(1)
      n_y = lat % n_cells(2)
      n_z = lat % n_cells(3)
      allocate(lat % universes(n_x, n_y, n_z))

      ! Check that number of universes matches size
      n = get_arraysize_integer(node_lat, "universes")
      if (n /= n_x*n_y*n_z) then
        call fatal_error("Number of universes on <universes> does not match &
             &size of lattice " // trim(to_str(lat % id)) // ".")
      end if

      allocate(temp_int_array(n))
      call get_node_array(node_lat, "universes", temp_int_array)

      ! Read universes
      do m = 1, n_z
        do k = 0, n_y - 1
          do j = 1, n_x
            lat % universes(j, n_y - k, m) = &
                 &temp_int_array(j + n_x*k + n_x*n_y*(m-1))
          end do
        end do
      end do
      deallocate(temp_int_array)

      ! Read outer universe for area outside lattice.
      lat % outer = NO_OUTER_UNIVERSE
      if (check_for_node(node_lat, "outer")) then
        call get_node_value(node_lat, "outer", lat % outer)
      end if

      ! Check for 'outside' nodes which are no longer supported.
      if (check_for_node(node_lat, "outside")) then
        call fatal_error("The use of 'outside' in lattices is no longer &
             &supported.  Instead, use 'outer' which defines a universe rather &
             &than a material.  The utility openmc/src/utils/update_inputs.py &
             &can be used automatically replace 'outside' with 'outer'.")
      end if

      ! Add lattice to dictionary
      call lattice_dict % add_key(lat % id, i)

      end select
    end do RECT_LATTICES

    HEX_LATTICES: do i = 1, n_hlats
      allocate(HexLattice::lattices(n_rlats + i) % obj)
      lat => lattices(n_rlats + i) % obj
      select type (lat)
      type is (HexLattice)

      ! Get pointer to i-th lattice
      call get_list_item(node_hlat_list, i, node_lat)

      ! ID of lattice
      if (check_for_node(node_lat, "id")) then
        call get_node_value(node_lat, "id", lat % id)
      else
        call fatal_error("Must specify id of lattice in geometry XML file.")
      end if

      ! Check to make sure 'id' hasn't been used
      if (lattice_dict % has_key(lat % id)) then
        call fatal_error("Two or more lattices use the same unique ID: " &
             // to_str(lat % id))
      end if

      ! Copy lattice name
      if (check_for_node(node_lat, "name")) then
        call get_node_value(node_lat, "name", lat % name)
      end if

      ! Read number of lattice cells in each dimension
      call get_node_value(node_lat, "n_rings", lat % n_rings)
      if (check_for_node(node_lat, "n_axial")) then
        call get_node_value(node_lat, "n_axial", lat % n_axial)
        lat % is_3d = .true.
      else
        lat % n_axial = 1
        lat % is_3d = .false.
      end if

      ! Read lattice lower-left location
      n = get_arraysize_double(node_lat, "center")
      if (lat % is_3d .and. n /= 3) then
        call fatal_error("A hexagonal lattice with <n_axial> must have &
             &<center> specified by 3 numbers.")
      else if ((.not. lat % is_3d) .and. n /= 2) then
        call fatal_error("A hexagonal lattice without <n_axial> must have &
             &<center> specified by 2 numbers.")
      end if

      allocate(lat % center(n))
      call get_node_array(node_lat, "center", lat % center)

      ! Read lattice pitches
      n = get_arraysize_double(node_lat, "pitch")
      if (lat % is_3d .and. n /= 2) then
        call fatal_error("A hexagonal lattice with <n_axial> must have <pitch> &
              &specified by 2 numbers.")
      else if ((.not. lat % is_3d) .and. n /= 1) then
        call fatal_error("A hexagonal lattice without <n_axial> must have &
             &<pitch> specified by 1 number.")
      end if

      allocate(lat % pitch(n))
      call get_node_array(node_lat, "pitch", lat % pitch)

      ! Copy number of dimensions
      n_rings = lat % n_rings
      n_z = lat % n_axial
      allocate(lat % universes(2*n_rings - 1, 2*n_rings - 1, n_z))

      ! Check that number of universes matches size
      n = get_arraysize_integer(node_lat, "universes")
      if (n /= (3*n_rings**2 - 3*n_rings + 1)*n_z) then
        call fatal_error("Number of universes on <universes> does not match &
             &size of lattice " // trim(to_str(lat % id)) // ".")
      end if

      allocate(temp_int_array(n))
      call get_node_array(node_lat, "universes", temp_int_array)

      ! Read universes
      ! Universes in hexagonal lattices are stored in a manner that represents
      ! a skewed coordinate system: (x, alpha) rather than (x, y).  There is
      ! no obvious, direct relationship between the order of universes in the
      ! input and the order that they will be stored in the skewed array so
      ! the following code walks a set of index values across the skewed array
      ! in a manner that matches the input order.  Note that i_x = 0, i_a = 0
      ! corresponds to the center of the hexagonal lattice.

      input_index = 1
      do m = 1, n_z
        ! Initialize lattice indecies.
        i_x = 1
        i_a = n_rings - 1

        ! Map upper triangular region of hexagonal lattice.
        do k = 1, n_rings-1
          ! Walk index to lower-left neighbor of last row start.
          i_x = i_x - 1
          do j = 1, k
            ! Place universe in array.
            lat % universes(i_x + n_rings, i_a + n_rings, m) = &
                 &temp_int_array(input_index)
            ! Walk index to closest non-adjacent right neighbor.
            i_x = i_x + 2
            i_a = i_a - 1
            ! Increment XML array index.
            input_index = input_index + 1
          end do
          ! Return lattice index to start of current row.
          i_x = i_x - 2*k
          i_a = i_a + k
        end do

        ! Map middle square region of hexagonal lattice.
        do k = 1, 2*n_rings - 1
          if (mod(k, 2) == 1) then
            ! Walk index to lower-left neighbor of last row start.
            i_x = i_x - 1
          else
            ! Walk index to lower-right neighbor of last row start
            i_x = i_x + 1
            i_a = i_a - 1
          end if
          do j = 1, n_rings - mod(k-1, 2)
            ! Place universe in array.
            lat % universes(i_x + n_rings, i_a + n_rings, m) = &
                 &temp_int_array(input_index)
            ! Walk index to closest non-adjacent right neighbor.
            i_x = i_x + 2
            i_a = i_a - 1
            ! Increment XML array index.
            input_index = input_index + 1
          end do
          ! Return lattice index to start of current row.
          i_x = i_x - 2*(n_rings - mod(k-1, 2))
          i_a = i_a + n_rings - mod(k-1, 2)
        end do

        ! Map lower triangular region of hexagonal lattice.
        do k = 1, n_rings-1
          ! Walk index to lower-right neighbor of last row start.
          i_x = i_x + 1
          i_a = i_a - 1
          do j = 1, n_rings - k
            ! Place universe in array.
            lat % universes(i_x + n_rings, i_a + n_rings, m) = &
                 &temp_int_array(input_index)
            ! Walk index to closest non-adjacent right neighbor.
            i_x = i_x + 2
            i_a = i_a - 1
            ! Increment XML array index.
            input_index = input_index + 1
          end do
          ! Return lattice index to start of current row.
          i_x = i_x - 2*(n_rings - k)
          i_a = i_a + n_rings - k
        end do
      end do
      deallocate(temp_int_array)

      ! Read outer universe for area outside lattice.
      lat % outer = NO_OUTER_UNIVERSE
      if (check_for_node(node_lat, "outer")) then
        call get_node_value(node_lat, "outer", lat % outer)
      end if

      ! Check for 'outside' nodes which are no longer supported.
      if (check_for_node(node_lat, "outside")) then
        call fatal_error("The use of 'outside' in lattices is no longer &
             &supported.  Instead, use 'outer' which defines a universe rather &
             &than a material.  The utility openmc/src/utils/update_inputs.py &
             &can be used automatically replace 'outside' with 'outer'.")
      end if

      ! Add lattice to dictionary
      call lattice_dict % add_key(lat % id, n_rlats + i)

      end select
    end do HEX_LATTICES

    ! Close geometry XML file
    call close_xmldoc(doc)

  end subroutine read_geometry_xml

!===============================================================================
! READ_MATERIAL_XML reads data from a materials.xml file and parses it, checking
! for errors and placing properly-formatted data in the right data structures
!===============================================================================

  subroutine read_materials_xml()

    integer :: i              ! loop index for materials
    integer :: j              ! loop index for nuclides
    integer :: k              ! loop index for elements
    integer :: n              ! number of nuclides
    integer :: n_sab          ! number of sab tables for a material
    integer :: n_nuc_ele      ! number of nuclides in an element
    integer :: index_list     ! index in xs_listings array
    integer :: index_nuclide  ! index in nuclides
    integer :: index_nuc_zaid ! index in nuclide ZAID
    integer :: index_sab      ! index in sab_tables
    real(8) :: val            ! value entered for density
    real(8) :: temp_dble      ! temporary double prec. real
    logical :: file_exists    ! does materials.xml exist?
    logical :: sum_density    ! density is taken to be sum of nuclide densities
    integer :: zaid           ! ZAID of nuclide
    character(12) :: name     ! name of isotope, e.g. 92235.03c
    character(12) :: alias    ! alias of nuclide, e.g. U-235.03c
    character(MAX_WORD_LEN) :: units    ! units on density
    character(MAX_LINE_LEN) :: filename ! absolute path to materials.xml
    character(MAX_LINE_LEN) :: temp_str ! temporary string when reading
    type(ListChar) :: list_names   ! temporary list of nuclide names
    type(ListReal) :: list_density ! temporary list of nuclide densities
    type(ListInt)  :: list_iso_lab ! temporary list of isotropic lab scatterers
    type(Material),    pointer :: mat => null()
    type(Node), pointer :: doc => null()
    type(Node), pointer :: node_mat => null()
    type(Node), pointer :: node_dens => null()
    type(Node), pointer :: node_nuc => null()
    type(Node), pointer :: node_ele => null()
    type(Node), pointer :: node_sab => null()
    type(NodeList), pointer :: node_mat_list => null()
    type(NodeList), pointer :: node_nuc_list => null()
    type(NodeList), pointer :: node_macro_list => null()
    type(NodeList), pointer :: node_ele_list => null()
    type(NodeList), pointer :: node_sab_list => null()

    ! Display output message
    call write_message("Reading materials XML file...", 5)

    ! Check is materials.xml exists
    filename = trim(path_input) // "materials.xml"
    inquire(FILE=filename, EXIST=file_exists)
    if (.not. file_exists) then
      call fatal_error("Material XML file '" // trim(filename) // "' does not &
           &exist!")
    end if

    ! Initialize default cross section variable
    default_xs = ""

    ! Parse materials.xml file
    call open_xmldoc(doc, filename)

    ! Copy default cross section if present
    if (check_for_node(doc, "default_xs")) &
         call get_node_value(doc, "default_xs", default_xs)

    ! Get pointer to list of XML <material>
    call get_node_list(doc, "material", node_mat_list)

    ! Allocate cells array
    n_materials = get_list_size(node_mat_list)
    allocate(materials(n_materials))

    ! Initialize count for number of nuclides/S(a,b) tables
    index_nuclide = 0
    index_nuc_zaid = 0
    index_sab = 0

    do i = 1, n_materials
      mat => materials(i)

      ! Get pointer to i-th material node
      call get_list_item(node_mat_list, i, node_mat)

      ! Copy material id
      if (check_for_node(node_mat, "id")) then
        call get_node_value(node_mat, "id", mat % id)
      else
        call fatal_error("Must specify id of material in materials XML file")
      end if

      ! Check to make sure 'id' hasn't been used
      if (material_dict % has_key(mat % id)) then
        call fatal_error("Two or more materials use the same unique ID: " &
             // to_str(mat % id))
      end if

      ! Copy material name
      if (check_for_node(node_mat, "name")) then
        call get_node_value(node_mat, "name", mat % name)
        mat % name = to_lower(mat % name)
      end if

      if (run_mode == MODE_PLOTTING) then
        ! add to the dictionary and skip xs processing
        call material_dict % add_key(mat % id, i)
        cycle
      end if

      ! =======================================================================
      ! READ AND PARSE <density> TAG

      ! Get pointer to density element
      if (check_for_node(node_mat, "density")) then
        call get_node_ptr(node_mat, "density", node_dens)
      else
        call fatal_error("Must specify density element in material " &
             // trim(to_str(mat % id)))
      end if

      ! Initialize value to zero
      val = ZERO

      ! Copy units
      call get_node_value(node_dens, "units", units)

      if (units == 'sum') then
        ! If the user gave the units as 'sum', then the total density of the
        ! material is taken to be the sum of the atom fractions listed on the
        ! nuclides

        sum_density = .true.

      else if (units == 'macro') then
        if (check_for_node(node_dens, "value")) then
          ! Copy value
          call get_node_value(node_dens, "value", val)
        else
          val = ONE
        end if

        ! Set density
        mat % density = val

        sum_density = .false.

      else
        ! Copy value
        call get_node_value(node_dens, "value", val)

        ! Check for erroneous density
        sum_density = .false.
        if (val <= ZERO) then
          call fatal_error("Need to specify a positive density on material " &
               // trim(to_str(mat % id)) // ".")
        end if

        ! Adjust material density based on specified units
        select case(to_lower(units))
        case ('g/cc', 'g/cm3')
          mat % density = -val
        case ('kg/m3')
          mat % density = -0.001_8 * val
        case ('atom/b-cm')
          mat % density = val
        case ('atom/cm3', 'atom/cc')
          mat % density = 1.0e-24_8 * val
        case default
          call fatal_error("Unkwown units '" // trim(units) &
               // "' specified on material " // trim(to_str(mat % id)))
        end select
      end if

      ! =======================================================================
      ! READ AND PARSE <nuclide> TAGS

      ! Check to ensure material has at least one nuclide
      if (.not. check_for_node(node_mat, "nuclide") .and. &
           .not. check_for_node(node_mat, "element") .and. &
           .not. check_for_node(node_mat, "macroscopic")) then
        call fatal_error("No macroscopic data, nuclides or natural elements &
                         &specified on material " // trim(to_str(mat % id)))
      end if

      ! Create list of macroscopic x/s based on those specified, just treat
      ! them as nuclides. This is all really a facade so the user thinks they
      ! are entering in macroscopic data but the code treats them the same
      ! as nuclides internally.
      ! Get pointer list of XML <macroscopic>
      call get_node_list(node_mat, "macroscopic", node_macro_list)
      if (run_CE .and. (get_list_size(node_macro_list) > 0)) then
        call fatal_error("Macroscopic can not be used in continuous-energy&
                         & mode!")
      else if (get_list_size(node_macro_list) > 1) then
        call fatal_error("Only one macroscopic object permitted per material, " &
             // trim(to_str(mat % id)))
      else if (get_list_size(node_macro_list) == 1) then

        call get_list_item(node_macro_list, 1, node_nuc)

        ! Check for empty name on nuclide
        if (.not. check_for_node(node_nuc, "name")) then
          call fatal_error("No name specified on macroscopic data in material " &
               // trim(to_str(mat % id)))
        end if

        ! Check for cross section
        if (.not. check_for_node(node_nuc, "xs")) then
          if (default_xs == '') then
            call fatal_error("No cross section specified for macroscopic data &
                 & in material " // trim(to_str(mat % id)))
          else
            name = to_lower(trim(default_xs))
          end if
        end if

        ! store full name
        call get_node_value(node_nuc, "name", temp_str)
        if (check_for_node(node_nuc, "xs")) &
             call get_node_value(node_nuc, "xs", name)
        name = trim(temp_str) // "." // trim(name)
        name = to_lower(name)

        ! save name and density to list
        call list_names % append(name)

        ! Check if no atom/weight percents were specified or if both atom and
        ! weight percents were specified
        if (units == 'macro') then
          call list_density % append(ONE)
        else
          call fatal_error("Units can only be macro for macroscopic data " &
               // trim(name))
        end if
      else

        ! Get pointer list of XML <nuclide>
        call get_node_list(node_mat, "nuclide", node_nuc_list)

        ! Create list of nuclides based on those specified plus natural elements
        INDIVIDUAL_NUCLIDES: do j = 1, get_list_size(node_nuc_list)
          ! Combine nuclide identifier and cross section and copy into names
          call get_list_item(node_nuc_list, j, node_nuc)

          ! Check for empty name on nuclide
          if (.not. check_for_node(node_nuc, "name")) then
            call fatal_error("No name specified on nuclide in material " &
                 // trim(to_str(mat % id)))
          end if

          ! Check for cross section
          if (.not. check_for_node(node_nuc, "xs")) then
            if (default_xs == '') then
              call fatal_error("No cross section specified for nuclide in &
                   &material " // trim(to_str(mat % id)))
            else
              name = to_lower(trim(default_xs))
            end if
          end if

          ! Check enforced isotropic lab scattering
          if (run_CE) then
            if (check_for_node(node_nuc, "scattering")) then
              call get_node_value(node_nuc, "scattering", temp_str)
              if (adjustl(to_lower(temp_str)) == "iso-in-lab") then
                call list_iso_lab % append(1)
              else if (adjustl(to_lower(temp_str)) == "data") then
                call list_iso_lab % append(0)
              else
                call fatal_error("Scattering must be isotropic in lab or follow&
                     & the ACE file data")
              end if
            else
              call list_iso_lab % append(0)
            end if
          end if

          ! store full name
          call get_node_value(node_nuc, "name", temp_str)
          if (check_for_node(node_nuc, "xs")) &
               call get_node_value(node_nuc, "xs", name)
          name = trim(temp_str) // "." // trim(name)
          name = to_lower(name)

          ! save name and density to list
          call list_names % append(name)

          ! Check if no atom/weight percents were specified or if both atom and
          ! weight percents were specified
          if (units == 'macro') then
            call list_density % append(ONE)
          else
            if (.not. check_for_node(node_nuc, "ao") .and. &
                 .not. check_for_node(node_nuc, "wo")) then
              call fatal_error("No atom or weight percent specified for nuclide " &
                   // trim(name))
            elseif (check_for_node(node_nuc, "ao") .and. &
                    check_for_node(node_nuc, "wo")) then
              call fatal_error("Cannot specify both atom and weight percents for a &
                   &nuclide: " // trim(name))
            end if

            ! Copy atom/weight percents
            if (check_for_node(node_nuc, "ao")) then
              call get_node_value(node_nuc, "ao", temp_dble)
              call list_density % append(temp_dble)
            else
              call get_node_value(node_nuc, "wo", temp_dble)
              call list_density % append(-temp_dble)
            end if
          end if
        end do INDIVIDUAL_NUCLIDES
      end if

      ! =======================================================================
      ! READ AND PARSE <element> TAGS

      ! Get pointer list of XML <element>
      call get_node_list(node_mat, "element", node_ele_list)

      NATURAL_ELEMENTS: do j = 1, get_list_size(node_ele_list)
        call get_list_item(node_ele_list, j, node_ele)

        ! Check for empty name on natural element
        if (.not. check_for_node(node_ele, "name")) then
          call fatal_error("No name specified on nuclide in material " &
               // trim(to_str(mat % id)))
        end if
        call get_node_value(node_ele, "name", name)

        ! Check for cross section
        if (check_for_node(node_ele, "xs")) then
          call get_node_value(node_ele, "xs", temp_str)
        else
          if (default_xs == '') then
            call fatal_error("No cross section specified for nuclide in &
                 &material " // trim(to_str(mat % id)))
          else
            temp_str = to_lower(trim(default_xs))
          end if
        end if

        ! Check if no atom/weight percents were specified or if both atom and
        ! weight percents were specified
        if (.not. check_for_node(node_ele, "ao") .and. &
             .not. check_for_node(node_ele, "wo")) then
          call fatal_error("No atom or weight percent specified for element " &
               // trim(name))
        elseif (check_for_node(node_ele, "ao") .and. &
                check_for_node(node_ele, "wo")) then
          call fatal_error("Cannot specify both atom and weight percents for &
               &element: " // trim(name))
        end if

        ! Get current number of nuclides
        n_nuc_ele = list_names % size()

        ! Expand element into naturally-occurring isotopes
        if (check_for_node(node_ele, "ao")) then
          call get_node_value(node_ele, "ao", temp_dble)
          call expand_natural_element(name, temp_str, temp_dble, &
               list_names, list_density)
        else
          call fatal_error("The ability to expand a natural element based on &
               &weight percentage is not yet supported.")
        end if

        ! Compute number of new nuclides from the natural element expansion
        n_nuc_ele = list_names % size() - n_nuc_ele

        ! Check enforced isotropic lab scattering
        if (run_CE) then
          if (check_for_node(node_ele, "scattering")) then
            call get_node_value(node_ele, "scattering", temp_str)
          else
            temp_str = "data"
          end if

          ! Set ace or iso-in-lab scattering for each nuclide in element
          do k = 1, n_nuc_ele
            if (adjustl(to_lower(temp_str)) == "iso-in-lab") then
              call list_iso_lab % append(1)
            else if (adjustl(to_lower(temp_str)) == "data") then
              call list_iso_lab % append(0)
            else
              call fatal_error("Scattering must be isotropic in lab or follow&
                   & the ACE file data")
            end if
          end do
        end if

      end do NATURAL_ELEMENTS

      ! ========================================================================
      ! COPY NUCLIDES TO ARRAYS IN MATERIAL

      ! allocate arrays in Material object
      n = list_names % size()
      mat % n_nuclides = n
      allocate(mat % names(n))
      allocate(mat % nuclide(n))
      allocate(mat % atom_density(n))
      allocate(mat % p0(n))

      ALL_NUCLIDES: do j = 1, mat % n_nuclides
        ! Check that this nuclide is listed in the cross_sections.xml file
        name = trim(list_names % get_item(j))
        if (.not. xs_listing_dict % has_key(to_lower(name))) then
          call fatal_error("Could not find nuclide " // trim(name) &
               // " in cross_sections data file!")
        end if

        if (run_CE) then
          ! Check to make sure cross-section is continuous energy neutron table
          n = len_trim(name)
          if (name(n:n) /= 'c') then
            call fatal_error("Cross-section table " // trim(name) &
                 // " is not a continuous-energy neutron table.")
          end if
        end if

        ! Find xs_listing and set the name/alias according to the listing
        index_list = xs_listing_dict % get_key(to_lower(name))
        name       = xs_listings(index_list) % name
        alias      = xs_listings(index_list) % alias
        zaid       = xs_listings(index_list) % zaid

        ! If this nuclide hasn't been encountered yet, we need to add its name
        ! and alias to the nuclide_dict
        if (.not. nuclide_dict % has_key(to_lower(name))) then
          index_nuclide    = index_nuclide + 1
          mat % nuclide(j) = index_nuclide

          call nuclide_dict % add_key(to_lower(name), index_nuclide)
          call nuclide_dict % add_key(to_lower(alias), index_nuclide)
        else
          mat % nuclide(j) = nuclide_dict % get_key(to_lower(name))
        end if

        ! Construct dict of nuclide zaid
        if (.not. nuc_zaid_dict % has_key(zaid)) then
          index_nuc_zaid  = index_nuc_zaid + 1
          call nuc_zaid_dict % add_key(zaid, index_nuc_zaid)
        end if

        ! Copy name and atom/weight percent
        mat % names(j) = name
        mat % atom_density(j) = list_density % get_item(j)

        ! Cast integer isotropic lab scattering flag to boolean
        if (list_iso_lab % get_item(j) == 1) then
          mat % p0(j) = .true.
        else
          mat % p0(j) = .false.
        end if

      end do ALL_NUCLIDES

      ! Check to make sure either all atom percents or all weight percents are
      ! given
      if (.not. (all(mat % atom_density >= ZERO) .or. &
           all(mat % atom_density <= ZERO))) then
        call fatal_error("Cannot mix atom and weight percents in material " &
             // to_str(mat % id))
      end if

      ! Determine density if it is a sum value
      if (sum_density) mat % density = sum(mat % atom_density)

      ! Clear lists
      call list_names % clear()
      call list_density % clear()
      call list_iso_lab % clear()

      ! =======================================================================
      ! READ AND PARSE <sab> TAG FOR S(a,b) DATA
      if (run_CE) then
        ! Get pointer list to XML <sab>
        call get_node_list(node_mat, "sab", node_sab_list)

        n_sab = get_list_size(node_sab_list)
        if (n_sab > 0) then
          ! Set number of S(a,b) tables
          mat % n_sab = n_sab

          ! Allocate names and indices for nuclides and tables
          allocate(mat % sab_names(n_sab))
          allocate(mat % i_sab_nuclides(n_sab))
          allocate(mat % i_sab_tables(n_sab))

          ! Initialize i_sab_nuclides
          mat % i_sab_nuclides = NONE

          do j = 1, n_sab
            ! Get pointer to S(a,b) table
            call get_list_item(node_sab_list, j, node_sab)

            ! Determine name of S(a,b) table
            if (.not. check_for_node(node_sab, "name") .or. &
                 .not. check_for_node(node_sab, "xs")) then
              call fatal_error("Need to specify <name> and <xs> for S(a,b) &
                   &table.")
            end if
            call get_node_value(node_sab, "name", name)
            call get_node_value(node_sab, "xs", temp_str)
            name = trim(name) // "." // trim(temp_str)
            mat % sab_names(j) = name

            ! Check that this nuclide is listed in the cross_sections.xml file
            if (.not. xs_listing_dict % has_key(to_lower(name))) then
              call fatal_error("Could not find S(a,b) table " // trim(name) &
                   // " in cross_sections.xml file!")
            end if

            ! Find index in xs_listing and set the name and alias according to the
            ! listing
            index_list = xs_listing_dict % get_key(to_lower(name))
            name       = xs_listings(index_list) % name

            ! If this S(a,b) table hasn't been encountered yet, we need to add its
            ! name and alias to the sab_dict
            if (.not. sab_dict % has_key(to_lower(name))) then
              index_sab = index_sab + 1
              mat % i_sab_tables(j) = index_sab
              call sab_dict % add_key(to_lower(name), index_sab)
            else
              mat % i_sab_tables(j) = sab_dict % get_key(to_lower(name))
            end if
          end do
        end if
      end if

      ! Add material to dictionary
      call material_dict % add_key(mat % id, i)
    end do

    ! Set total number of nuclides and S(a,b) tables
    n_nuclides_total = index_nuclide
    n_sab_tables     = index_sab
    n_nuc_zaid_total = index_nuc_zaid

    ! Close materials XML file
    call close_xmldoc(doc)

  end subroutine read_materials_xml

!===============================================================================
! READ_TALLIES_XML reads data from a tallies.xml file and parses it, checking
! for errors and placing properly-formatted data in the right data structures
!===============================================================================

  subroutine read_tallies_xml()

    integer :: d             ! delayed group index
    integer :: i             ! loop over user-specified tallies
    integer :: j             ! loop over words
    integer :: k             ! another loop index
    integer :: l             ! another loop index
    integer :: id            ! user-specified identifier
    integer :: i_mesh        ! index in meshes array
    integer :: n             ! size of arrays in mesh specification
    integer :: n_words       ! number of words read
    integer :: n_filters     ! number of filters
    integer :: n_new         ! number of new scores to add based on Yn/Pn tally
    integer :: n_scores      ! number of tot scores after adjusting for Yn/Pn tally
    integer :: n_bins        ! total new bins for this score
    integer :: n_user_trig   ! number of user-specified tally triggers
    integer :: trig_ind      ! index of triggers array for each tally
    integer :: user_trig_ind ! index of user-specified triggers for each tally
    real(8) :: threshold     ! trigger convergence threshold
    integer :: n_order       ! moment order requested
    integer :: n_order_pos   ! oosition of Scattering order in score name string
    integer :: MT            ! user-specified MT for score
    integer :: iarray3(3)    ! temporary integer array
    integer :: imomstr       ! Index of MOMENT_STRS & MOMENT_N_STRS
    logical :: file_exists   ! does tallies.xml file exist?
    real(8) :: rarray3(3)    ! temporary double prec. array
    integer :: Nangle        ! Number of angular bins
    real(8) :: dangle        ! Mu spacing if using automatic allocation
    integer :: iangle        ! Loop counter for building mu filter bins
    character(MAX_LINE_LEN) :: filename
    character(MAX_WORD_LEN) :: word
    character(MAX_WORD_LEN) :: score_name
    character(MAX_WORD_LEN) :: temp_str
    character(MAX_WORD_LEN), allocatable :: sarray(:)
    type(DictCharInt) :: trigger_scores
    type(ElemKeyValueCI), pointer :: pair_list
    type(TallyObject),    pointer :: t
    type(RegularMesh), pointer :: m
    type(TallyFilter), allocatable :: filters(:) ! temporary filters
    type(Node), pointer :: doc => null()
    type(Node), pointer :: node_mesh => null()
    type(Node), pointer :: node_tal => null()
    type(Node), pointer :: node_filt => null()
    type(Node), pointer :: node_trigger=>null()
    type(NodeList), pointer :: node_mesh_list => null()
    type(NodeList), pointer :: node_tal_list => null()
    type(NodeList), pointer :: node_filt_list => null()
    type(NodeList), pointer :: node_trigger_list => null()
    type(ElemKeyValueCI), pointer :: scores
    type(ElemKeyValueCI), pointer :: next

    ! Check if tallies.xml exists
    filename = trim(path_input) // "tallies.xml"
    inquire(FILE=filename, EXIST=file_exists)
    if (.not. file_exists) then
      ! Since a tallies.xml file is optional, no error is issued here
      return
    end if

    ! Display output message
    call write_message("Reading tallies XML file...", 5)

    ! Parse tallies.xml file
    call open_xmldoc(doc, filename)

    ! ==========================================================================
    ! DETERMINE SIZE OF ARRAYS AND ALLOCATE

    ! Get pointer list to XML <mesh>
    call get_node_list(doc, "mesh", node_mesh_list)

    ! Get pointer list to XML <tally>
    call get_node_list(doc, "tally", node_tal_list)

    ! Check for user meshes
    n_user_meshes = get_list_size(node_mesh_list)
    if (cmfd_run) then
      n_meshes = n_user_meshes + n_cmfd_meshes
    else
      n_meshes = n_user_meshes
    end if

    ! Allocate mesh array
    if (n_meshes > 0) allocate(meshes(n_meshes))

    ! Check for user tallies
    n_user_tallies = get_list_size(node_tal_list)
    if (n_user_tallies == 0) then
      if (master) call warning("No tallies present in tallies.xml file!")
    end if

    ! Allocate tally array
    if (n_user_tallies > 0 .and. run_mode /= MODE_PLOTTING) then
      call add_tallies("user", n_user_tallies)
    end if

    ! Check for <assume_separate> setting
    if (check_for_node(doc, "assume_separate")) then
      call get_node_value(doc, "assume_separate", temp_str)
      temp_str = to_lower(temp_str)
      if (trim(temp_str) == 'true' .or. trim(temp_str) == '1') &
           assume_separate = .true.
    end if

    ! ==========================================================================
    ! READ MESH DATA

    do i = 1, n_user_meshes
      m => meshes(i)

      ! Get pointer to mesh node
      call get_list_item(node_mesh_list, i, node_mesh)

      ! Copy mesh id
      if (check_for_node(node_mesh, "id")) then
        call get_node_value(node_mesh, "id", m % id)
      else
        call fatal_error("Must specify id for mesh in tally XML file.")
      end if

      ! Check to make sure 'id' hasn't been used
      if (mesh_dict % has_key(m % id)) then
        call fatal_error("Two or more meshes use the same unique ID: " &
             // to_str(m % id))
      end if

      ! Read mesh type
      temp_str = ''
      if (check_for_node(node_mesh, "type")) &
           call get_node_value(node_mesh, "type", temp_str)
      select case (to_lower(temp_str))
      case ('rect', 'rectangle', 'rectangular')
        call warning("Mesh type '" // trim(temp_str) // "' is deprecated. &
             &Please use 'regular' instead.")
        m % type = MESH_REGULAR
      case ('regular')
        m % type = MESH_REGULAR
      case default
        call fatal_error("Invalid mesh type: " // trim(temp_str))
      end select

      ! Determine number of dimensions for mesh
      n = get_arraysize_integer(node_mesh, "dimension")
      if (n /= 2 .and. n /= 3) then
        call fatal_error("Mesh must be two or three dimensions.")
      end if
      m % n_dimension = n

      ! Allocate attribute arrays
      allocate(m % dimension(n))
      allocate(m % lower_left(n))
      allocate(m % width(n))
      allocate(m % upper_right(n))

      ! Check that dimensions are all greater than zero
      call get_node_array(node_mesh, "dimension", iarray3(1:n))
      if (any(iarray3(1:n) <= 0)) then
        call fatal_error("All entries on the <dimension> element for a tally &
             &mesh must be positive.")
      end if

      ! Read dimensions in each direction
      m % dimension = iarray3(1:n)

      ! Read mesh lower-left corner location
      if (m % n_dimension /= get_arraysize_double(node_mesh, "lower_left")) then
        call fatal_error("Number of entries on <lower_left> must be the same &
             &as the number of entries on <dimension>.")
      end if
      call get_node_array(node_mesh, "lower_left", m % lower_left)

      ! Make sure both upper-right or width were specified
      if (check_for_node(node_mesh, "upper_right") .and. &
           check_for_node(node_mesh, "width")) then
        call fatal_error("Cannot specify both <upper_right> and <width> on a &
             &tally mesh.")
      end if

      ! Make sure either upper-right or width was specified
      if (.not. check_for_node(node_mesh, "upper_right") .and. &
           .not. check_for_node(node_mesh, "width")) then
        call fatal_error("Must specify either <upper_right> and <width> on a &
             &tally mesh.")
      end if

      if (check_for_node(node_mesh, "width")) then
        ! Check to ensure width has same dimensions
        if (get_arraysize_double(node_mesh, "width") /= &
             get_arraysize_double(node_mesh, "lower_left")) then
          call fatal_error("Number of entries on <width> must be the same as &
               &the number of entries on <lower_left>.")
        end if

        ! Check for negative widths
        call get_node_array(node_mesh, "width", rarray3(1:n))
        if (any(rarray3(1:n) < ZERO)) then
          call fatal_error("Cannot have a negative <width> on a tally mesh.")
        end if

        ! Set width and upper right coordinate
        m % width = rarray3(1:n)
        m % upper_right = m % lower_left + m % dimension * m % width

      elseif (check_for_node(node_mesh, "upper_right")) then
        ! Check to ensure width has same dimensions
        if (get_arraysize_double(node_mesh, "upper_right") /= &
             get_arraysize_double(node_mesh, "lower_left")) then
          call fatal_error("Number of entries on <upper_right> must be the &
               &same as the number of entries on <lower_left>.")
        end if

        ! Check that upper-right is above lower-left
        call get_node_array(node_mesh, "upper_right", rarray3(1:n))
        if (any(rarray3(1:n) < m % lower_left)) then
          call fatal_error("The <upper_right> coordinates must be greater than &
               &the <lower_left> coordinates on a tally mesh.")
        end if

        ! Set width and upper right coordinate
        m % upper_right = rarray3(1:n)
        m % width = (m % upper_right - m % lower_left) / m % dimension
      end if

      ! Set volume fraction
      m % volume_frac = ONE/real(product(m % dimension),8)

      ! Add mesh to dictionary
      call mesh_dict % add_key(m % id, i)
    end do

    ! We only need the mesh info for plotting
    if (run_mode == MODE_PLOTTING) return

    ! ==========================================================================
    ! READ TALLY DATA

    READ_TALLIES: do i = 1, n_user_tallies
      ! Get pointer to tally
      t => tallies(i)

      ! Get pointer to tally xml node
      call get_list_item(node_tal_list, i, node_tal)

      ! Set tally type to volume by default
      t % type = TALLY_VOLUME

      ! It's desirable to use a track-length esimator for tallies since
      ! generally more events will score to the tally, reducing the
      ! variance. However, for tallies that require information on
      ! post-collision parameters (e.g. tally with an energyout filter) the
      ! analog esimator must be used.

      t % estimator = ESTIMATOR_TRACKLENGTH

      ! Copy material id
      if (check_for_node(node_tal, "id")) then
        call get_node_value(node_tal, "id", t % id)
      else
        call fatal_error("Must specify id for tally in tally XML file.")
      end if

      ! Check to make sure 'id' hasn't been used
      if (tally_dict % has_key(t % id)) then
        call fatal_error("Two or more tallies use the same unique ID: " &
             // to_str(t % id))
      end if

      ! Copy tally name
      if (check_for_node(node_tal, "name")) &
           call get_node_value(node_tal, "name", t % name)

      ! =======================================================================
      ! READ DATA FOR FILTERS

      ! Get pointer list to XML <filter> and get number of filters
      call get_node_list(node_tal, "filter", node_filt_list)
      n_filters = get_list_size(node_filt_list)

      if (n_filters /= 0) then

        ! Allocate filters array
        t % n_filters = n_filters
        allocate(t % filters(n_filters))

        READ_FILTERS: do j = 1, n_filters
          ! Get pointer to filter xml node
          call get_list_item(node_filt_list, j, node_filt)

          ! Convert filter type to lower case
          temp_str = ''
          if (check_for_node(node_filt, "type")) &
               call get_node_value(node_filt, "type", temp_str)
          temp_str = to_lower(temp_str)

          ! Determine number of bins
          if (check_for_node(node_filt, "bins")) then
            if (temp_str == 'energy' .or. temp_str == 'energyout' .or. &
                 temp_str == 'mu' .or. temp_str == 'polar' .or. &
                 temp_str == 'azimuthal') then
              n_words = get_arraysize_double(node_filt, "bins")
            else
              n_words = get_arraysize_integer(node_filt, "bins")
            end if
          else
            call fatal_error("Bins not set in filter on tally " &
                 // trim(to_str(t % id)))
          end if

          ! Determine type of filter
          select case (temp_str)

          case ('distribcell')

            ! Set type of filter
            t % filters(j) % type = FILTER_DISTRIBCELL

            ! Going to add new filters to this tally if n_words > 1

            ! Allocate and store bins
            allocate(t % filters(j) % int_bins(n_words))
            call get_node_array(node_filt, "bins", t % filters(j) % int_bins)

          case ('cell')
            ! Set type of filter
            t % filters(j) % type = FILTER_CELL

            ! Set number of bins
            t % filters(j) % n_bins = n_words

            ! Allocate and store bins
            allocate(t % filters(j) % int_bins(n_words))
            call get_node_array(node_filt, "bins", t % filters(j) % int_bins)

          case ('cellborn')
            ! Set type of filter
            t % filters(j) % type = FILTER_CELLBORN

            ! Set number of bins
            t % filters(j) % n_bins = n_words

            ! Allocate and store bins
            allocate(t % filters(j) % int_bins(n_words))
            call get_node_array(node_filt, "bins", t % filters(j) % int_bins)

          case ('material')
            ! Set type of filter
            t % filters(j) % type = FILTER_MATERIAL

            ! Set number of bins
            t % filters(j) % n_bins = n_words

            ! Allocate and store bins
            allocate(t % filters(j) % int_bins(n_words))
            call get_node_array(node_filt, "bins", t % filters(j) % int_bins)

          case ('universe')
            ! Set type of filter
            t % filters(j) % type = FILTER_UNIVERSE

            ! Set number of bins
            t % filters(j) % n_bins = n_words

            ! Allocate and store bins
            allocate(t % filters(j) % int_bins(n_words))
            call get_node_array(node_filt, "bins", t % filters(j) % int_bins)

          case ('surface')
            call fatal_error("Surface filter is not yet supported!")

            ! Set type of filter
            t % filters(j) % type = FILTER_SURFACE

            ! Set number of bins
            t % filters(j) % n_bins = n_words

            ! Allocate and store bins
            allocate(t % filters(j) % int_bins(n_words))
            call get_node_array(node_filt, "bins", t % filters(j) % int_bins)

          case ('mesh')
            ! Set type of filter
            t % filters(j) % type = FILTER_MESH

            ! Check to make sure multiple meshes weren't given
            if (n_words /= 1) then
              call fatal_error("Can only have one mesh filter specified.")
            end if

            ! Determine id of mesh
            call get_node_value(node_filt, "bins", id)

            ! Get pointer to mesh
            if (mesh_dict % has_key(id)) then
              i_mesh = mesh_dict % get_key(id)
              m => meshes(i_mesh)
            else
              call fatal_error("Could not find mesh " // trim(to_str(id)) &
                   // " specified on tally " // trim(to_str(t % id)))
            end if

            ! Determine number of bins -- this is assuming that the tally is
            ! a volume tally and not a surface current tally. If it is a
            ! surface current tally, the number of bins will get reset later
            t % filters(j) % n_bins = product(m % dimension)

            ! Allocate and store index of mesh
            allocate(t % filters(j) % int_bins(1))
            t % filters(j) % int_bins(1) = i_mesh

          case ('energy')
            ! Set type of filter
            t % filters(j) % type = FILTER_ENERGYIN

            ! Set number of bins
            t % filters(j) % n_bins = n_words - 1

            ! Allocate and store bins
            allocate(t % filters(j) % real_bins(n_words))
            call get_node_array(node_filt, "bins", t % filters(j) % real_bins)

            if (.not. run_CE) then
              if (n_words /= energy_groups + 1) then
                t % energy_matches_groups = .false.
              else if (all(t % filters(j) % real_bins == energy_bins)) then
                t % energy_matches_groups = .false.
              end if
            end if

          case ('energyout')
            ! Set type of filter
            t % filters(j) % type = FILTER_ENERGYOUT

            ! Set number of bins
            t % filters(j) % n_bins = n_words - 1

            ! Allocate and store bins
            allocate(t % filters(j) % real_bins(n_words))
            call get_node_array(node_filt, "bins", t % filters(j) % real_bins)

            if (.not. run_CE) then
              if (n_words /= energy_groups + 1) then
                t % energy_matches_groups = .false.
              else if (all(t % filters(j) % real_bins == energy_bins)) then
                t % energy_matches_groups = .false.
              end if
            end if

            ! Set to analog estimator
            t % estimator = ESTIMATOR_ANALOG

          case ('delayedgroup')
            ! Check to see if running in MG mode, because if so, the current
            ! system isnt set up yet to support delayed group data and thus
            ! these tallies
            if (.not. run_CE) then
              call fatal_error("delayedgroup filter on tally " &
                               // trim(to_str(t % id)) // " not yet supported&
                               & for multi-group mode.")
            end if

            ! Set type of filter
            t % filters(j) % type = FILTER_DELAYEDGROUP

            ! Set number of bins
            t % filters(j) % n_bins = n_words

            ! Allocate and store bins
            allocate(t % filters(j) % int_bins(n_words))
            call get_node_array(node_filt, "bins", t % filters(j) % int_bins)

            ! Check bins to make sure all are between 1 and MAX_DELAYED_GROUPS
            do d = 1, n_words
              if (t % filters(j) % int_bins(d) < 1 .or. &
                   t % filters(j) % int_bins(d) > MAX_DELAYED_GROUPS) then
                call fatal_error("Encountered delayedgroup bin with index " &
                     // trim(to_str(t % filters(j) % int_bins(d))) // " that is&
                     & outside the range of 1 to MAX_DELAYED_GROUPS ( " &
                     // trim(to_str(MAX_DELAYED_GROUPS)) // ")")
              end if
            end do

          case ('mu')
            ! Set type of filter
            t % filters(j) % type = FILTER_MU

            ! Set number of bins
            t % filters(j) % n_bins = n_words - 1

            ! Allocate and store bins
            allocate(t % filters(j) % real_bins(n_words))
            call get_node_array(node_filt, "bins", t % filters(j) % real_bins)

            ! Allow a user to input a lone number which will mean that
            ! you subivide [-1,1] evenly with the input being the number of bins
            if (n_words == 1) then
              Nangle = int(t % filters(j) % real_bins(1))
              if (Nangle > 1) then
                t % filters(j) % n_bins = Nangle
                dangle = TWO / real(Nangle,8)
                deallocate(t % filters(j) % real_bins)
                allocate(t % filters(j) % real_bins(Nangle + 1))
                do iangle = 1, Nangle
                  t % filters(j) % real_bins(iangle) = -ONE + (iangle - 1) * dangle
                end do
                t % filters(j) % real_bins(Nangle + 1) = ONE
              else
                call fatal_error("Number of bins for mu filter must be&
                     & greater than 1 on tally " // trim(to_str(t % id)) // ".")
              end if

            end if

            ! Set to analog estimator
            t % estimator = ESTIMATOR_ANALOG

          case ('polar')
            ! Set type of filter
            t % filters(j) % type = FILTER_POLAR

            ! Set number of bins
            t % filters(j) % n_bins = n_words - 1

            ! Allocate and store bins
            allocate(t % filters(j) % real_bins(n_words))
            call get_node_array(node_filt, "bins", t % filters(j) % real_bins)

            ! Allow a user to input a lone number which will mean that
            ! you subivide [0,pi] evenly with the input being the number of bins
            if (n_words == 1) then
              Nangle = int(t % filters(j) % real_bins(1))
              if (Nangle > 1) then
                t % filters(j) % n_bins = Nangle
                dangle = PI / real(Nangle,8)
                deallocate(t % filters(j) % real_bins)
                allocate(t % filters(j) % real_bins(Nangle + 1))
                do iangle = 1, Nangle
                  t % filters(j) % real_bins(iangle) = (iangle - 1) * dangle
                end do
                t % filters(j) % real_bins(Nangle + 1) = PI
              else
                call fatal_error("Number of bins for polar filter must be&
                     & greater than 1 on tally " // trim(to_str(t % id)) // ".")
              end if

            end if

          case ('azimuthal')
            ! Set type of filter
            t % filters(j) % type = FILTER_AZIMUTHAL

            ! Set number of bins
            t % filters(j) % n_bins = n_words - 1

            ! Allocate and store bins
            allocate(t % filters(j) % real_bins(n_words))
            call get_node_array(node_filt, "bins", t % filters(j) % real_bins)

            ! Allow a user to input a lone number which will mean that
            ! you sub-divide [-pi,pi) evenly with the input being the number of
            ! bins
            if (n_words == 1) then
              Nangle = int(t % filters(j) % real_bins(1))
              if (Nangle > 1) then
                t % filters(j) % n_bins = Nangle
                dangle = TWO * PI / real(Nangle,8)
                deallocate(t % filters(j) % real_bins)
                allocate(t % filters(j) % real_bins(Nangle + 1))
                do iangle = 1, Nangle
                  t % filters(j) % real_bins(iangle) = -PI + (iangle - 1) * dangle
                end do
                t % filters(j) % real_bins(Nangle + 1) = PI
              else
                call fatal_error("Number of bins for azimuthal filter must be&
                     & greater than 1 on tally " // trim(to_str(t % id)) // ".")
              end if

            end if

          case default
            ! Specified tally filter is invalid, raise error
            call fatal_error("Unknown filter type '" &
                 // trim(temp_str) // "' on tally " &
                 // trim(to_str(t % id)) // ".")

          end select

          ! Set find_filter, e.g. if filter(3) has type FILTER_CELL, then
          ! find_filter(FILTER_CELL) would be set to 3.

          t % find_filter(t % filters(j) % type) = j

        end do READ_FILTERS

        ! Check that both cell and surface weren't specified
        if (t % find_filter(FILTER_CELL) > 0 .and. &
             t % find_filter(FILTER_SURFACE) > 0) then
          call fatal_error("Cannot specify both cell and surface filters for &
               &tally " // trim(to_str(t % id)))
        end if

      else
        ! No filters were specified
        t % n_filters = 0
      end if

      ! =======================================================================
      ! READ DATA FOR NUCLIDES

      if (check_for_node(node_tal, "nuclides")) then

        ! Allocate a temporary string array for nuclides and copy values over
        allocate(sarray(get_arraysize_string(node_tal, "nuclides")))
        call get_node_array(node_tal, "nuclides", sarray)

        if (trim(sarray(1)) == 'all') then
          ! Handle special case <nuclides>all</nuclides>
          allocate(t % nuclide_bins(n_nuclides_total + 1))

          ! Set bins to 1, 2, 3, ..., n_nuclides_total, -1
          t % nuclide_bins(1:n_nuclides_total) = &
               (/ (j, j=1, n_nuclides_total) /)
          t % nuclide_bins(n_nuclides_total + 1) = -1

          ! Set number of nuclide bins
          t % n_nuclide_bins = n_nuclides_total + 1

          ! Set flag so we can treat this case specially
          t % all_nuclides = .true.
        else
          ! Any other case, e.g. <nuclides>U-235 Pu-239</nuclides>
          n_words = get_arraysize_string(node_tal, "nuclides")
          allocate(t % nuclide_bins(n_words))
          do j = 1, n_words

            ! Check if total material was specified
            if (trim(sarray(j)) == 'total') then

              ! Check if a delayedgroup filter is present for this tally
              do l = 1, t % n_filters
                if (t % filters(l) % type == FILTER_DELAYEDGROUP) then
                  call warning("A delayedgroup filter was used on a total &
                       &nuclide tally. Cross section libraries are not &
                       &guaranteed to have the same delayed group structure &
                       &across all isotopes. In particular, ENDF/B-VII.1 does &
                       &not have a consistent delayed group structure across &
                       &all isotopes while the JEFF 3.1.1 library has the same &
                       &delayed group structure across all isotopes. Use with &
                       &caution!")
                end if
              end do

              t % nuclide_bins(j) = -1
              cycle
            end if

            ! If a specific nuclide was specified
            word = to_lower(sarray(j))

            ! Append default_xs specifier to nuclide if needed
            if ((default_xs /= '') .and. (.not. ends_with(sarray(j), 'c'))) then
              word = trim(word) // "." // trim(default_xs)
            end if

            ! Search through nuclides
            pair_list => nuclide_dict % keys()
            do while (associated(pair_list))
              if (starts_with(pair_list % key, word)) then
                word = pair_list % key(1:150)
                exit
              end if

              ! Advance to next
              pair_list => pair_list % next
            end do

            ! Check if no nuclide was found
            if (.not. associated(pair_list)) then
              call fatal_error("Could not find the nuclide " &
                   // trim(word) // " specified in tally " &
                   // trim(to_str(t % id)) // " in any material.")
            end if
            deallocate(pair_list)

            ! Set bin to index in nuclides array
            t % nuclide_bins(j) = nuclide_dict % get_key(word)
          end do

          ! Set number of nuclide bins
          t % n_nuclide_bins = n_words
        end if

        ! Deallocate temporary string array
        deallocate(sarray)

      else
        ! No <nuclides> were specified -- create only one bin will be added
        ! for the total material.
        allocate(t % nuclide_bins(1))
        t % nuclide_bins(1) = -1
        t % n_nuclide_bins = 1

        ! Check if a delayedgroup filter is present for this tally
        do l = 1, t % n_filters
          if (t % filters(l) % type == FILTER_DELAYEDGROUP) then
            call warning("A delayedgroup filter was used on a total nuclide &
                 &tally. Cross section libraries are not guaranteed to have the&
                 & same delayed group structure across all isotopes. In &
                 &particular, ENDF/B-VII.1 does not have a consistent delayed &
                 &group structure across all isotopes while the JEFF 3.1.1 &
                 &library has the same delayed group structure across all &
                 &isotopes. Use with caution!")
          end if
        end do
      end if

      ! =======================================================================
      ! READ DATA FOR SCORES

      if (check_for_node(node_tal, "scores")) then
        n_words = get_arraysize_string(node_tal, "scores")
        allocate(sarray(n_words))
        call get_node_array(node_tal, "scores", sarray)

        ! Before we can allocate storage for scores, we must determine the
        ! number of additional scores required due to the moment scores
        ! (i.e., scatter-p#, flux-y#)
        n_new = 0
        do j = 1, n_words
          sarray(j) = to_lower(sarray(j))
          ! Find if scores(j) is of the form 'moment-p' or 'moment-y' present in
          ! MOMENT_STRS(:)
          ! If so, check the order, store if OK, then reset the number to 'n'
          score_name = trim(sarray(j))

          ! Append the score to the list of possible trigger scores
          if (trigger_on) call trigger_scores % add_key(trim(score_name), j)

          do imomstr = 1, size(MOMENT_STRS)
            if (starts_with(score_name,trim(MOMENT_STRS(imomstr)))) then
              n_order_pos = scan(score_name,'0123456789')
              n_order = int(str_to_int( &
                   score_name(n_order_pos:(len_trim(score_name)))),4)
              if (n_order > MAX_ANG_ORDER) then
                ! User requested too many orders; throw a warning and set to the
                ! maximum order.
                ! The above scheme will essentially take the absolute value
                if (master) call warning("Invalid scattering order of " &
                     // trim(to_str(n_order)) // " requested. Setting to the &
                     &maximum permissible value, " &
                     // trim(to_str(MAX_ANG_ORDER)))
                n_order = MAX_ANG_ORDER
                sarray(j) = trim(MOMENT_STRS(imomstr)) &
                     // trim(to_str(MAX_ANG_ORDER))
              end if
              ! Find total number of bins for this case
              if (imomstr >= YN_LOC) then
                n_bins = (n_order + 1)**2
              else
                n_bins = n_order + 1
              end if
              ! We subtract one since n_words already included
              n_new = n_new + n_bins - 1
              exit
            end if
          end do
        end do
        n_scores = n_words + n_new

        ! Allocate score storage accordingly
        allocate(t % score_bins(n_scores))
        allocate(t % moment_order(n_scores))
        t % moment_order = 0
        j = 0
        do l = 1, n_words
          j = j + 1
          ! Get the input string in scores(l) but if score is one of the moment
          ! scores then strip off the n and store it as an integer to be used
          ! later. Then perform the select case on this modified (number
          ! removed) string
          n_order = -1
          score_name = sarray(l)
          do imomstr = 1, size(MOMENT_STRS)
            if (starts_with(score_name,trim(MOMENT_STRS(imomstr)))) then
              n_order_pos = scan(score_name,'0123456789')
              n_order = int(str_to_int( &
                   score_name(n_order_pos:(len_trim(score_name)))),4)
              if (n_order > MAX_ANG_ORDER) then
                ! User requested too many orders; throw a warning and set to the
                ! maximum order.
                ! The above scheme will essentially take the absolute value
                n_order = MAX_ANG_ORDER
              end if
              score_name = trim(MOMENT_STRS(imomstr)) // "n"
              ! Find total number of bins for this case
              if (imomstr >= YN_LOC) then
                n_bins = (n_order + 1)**2
              else
                n_bins = n_order + 1
              end if
              exit
            end if
          end do
          ! Now check the Moment_N_Strs, but only if we werent successful above
          if (imomstr > size(MOMENT_STRS)) then
            do imomstr = 1, size(MOMENT_N_STRS)
              if (starts_with(score_name,trim(MOMENT_N_STRS(imomstr)))) then
                n_order_pos = scan(score_name,'0123456789')
                n_order = int(str_to_int( &
                     score_name(n_order_pos:(len_trim(score_name)))),4)
                if (n_order > MAX_ANG_ORDER) then
                  ! User requested too many orders; throw a warning and set to the
                  ! maximum order.
                  ! The above scheme will essentially take the absolute value
                  if (master) call warning("Invalid scattering order of " &
                       // trim(to_str(n_order)) // " requested. Setting to &
                       &the maximum permissible value, " &
                       // trim(to_str(MAX_ANG_ORDER)))
                  n_order = MAX_ANG_ORDER
                end if
                score_name = trim(MOMENT_N_STRS(imomstr)) // "n"
                exit
              end if
            end do
          end if

          ! Check if delayed group filter is used with any score besides
          ! delayed-nu-fission
          if (score_name /= 'delayed-nu-fission' .and. &
               t % find_filter(FILTER_DELAYEDGROUP) > 0) then
            call fatal_error("Cannot tally " // trim(score_name) // " with a &
                 &delayedgroup filter.")
          end if

          ! Check to see if the mu filter is applied and if that makes sense.
          if ((.not. starts_with(score_name,'scatter')) .and. &
               (.not. starts_with(score_name,'nu-scatter'))) then
            if (t % find_filter(FILTER_MU) > 0) then
              call fatal_error("Cannot tally " // trim(score_name) //" with a &
                               &change of angle (mu) filter.")
            end if
          ! Also check to see if this is a legendre expansion or not.
          ! If so, we can accept this score and filter combo for p0, but not
          ! elsewhere.
          else if (n_order > 0) then
            if (t % find_filter(FILTER_MU) > 0) then
              call fatal_error("Cannot tally " // trim(score_name) //" with a &
                               &change of angle (mu) filter unless order is 0.")
            end if
          end if

          select case (trim(score_name))
          case ('flux')
            ! Prohibit user from tallying flux for an individual nuclide
            if (.not. (t % n_nuclide_bins == 1 .and. &
                 t % nuclide_bins(1) == -1)) then
              call fatal_error("Cannot tally flux for an individual nuclide.")
            end if

            t % score_bins(j) = SCORE_FLUX
            if (t % find_filter(FILTER_ENERGYOUT) > 0) then
              call fatal_error("Cannot tally flux with an outgoing energy &
                   &filter.")
            end if
          case ('flux-yn')
            ! Prohibit user from tallying flux for an individual nuclide
            if (.not. (t % n_nuclide_bins == 1 .and. &
                 t % nuclide_bins(1) == -1)) then
              call fatal_error("Cannot tally flux for an individual nuclide.")
            end if

            if (t % find_filter(FILTER_ENERGYOUT) > 0) then
              call fatal_error("Cannot tally flux with an outgoing energy &
                   &filter.")
            end if

            t % score_bins(j : j + n_bins - 1) = SCORE_FLUX_YN
            t % moment_order(j : j + n_bins - 1) = n_order
            j = j + n_bins  - 1

          case ('total', '(n,total)')
            t % score_bins(j) = SCORE_TOTAL
            if (t % find_filter(FILTER_ENERGYOUT) > 0) then
              call fatal_error("Cannot tally total reaction rate with an &
                   &outgoing energy filter.")
            end if

          case ('total-yn')
            if (t % find_filter(FILTER_ENERGYOUT) > 0) then
              call fatal_error("Cannot tally total reaction rate with an &
                   &outgoing energy filter.")
            end if

            t % score_bins(j : j + n_bins - 1) = SCORE_TOTAL_YN
            t % moment_order(j : j + n_bins - 1) = n_order
            j = j + n_bins - 1

          case ('scatter')
            t % score_bins(j) = SCORE_SCATTER

          case ('nu-scatter')
            t % score_bins(j) = SCORE_NU_SCATTER

            ! Set tally estimator to analog
            t % estimator = ESTIMATOR_ANALOG
          case ('scatter-n')
            if (n_order == 0) then
              t % score_bins(j) = SCORE_SCATTER
            else
              t % score_bins(j) = SCORE_SCATTER_N
              ! Set tally estimator to analog
              t % estimator = ESTIMATOR_ANALOG
            end if
            t % moment_order(j) = n_order

          case ('nu-scatter-n')
            ! Set tally estimator to analog
            t % estimator = ESTIMATOR_ANALOG
            if (n_order == 0) then
              t % score_bins(j) = SCORE_NU_SCATTER
            else
              t % score_bins(j) = SCORE_NU_SCATTER_N
            end if
            t % moment_order(j) = n_order

          case ('scatter-pn')
            t % estimator = ESTIMATOR_ANALOG
            ! Setup P0:Pn
            t % score_bins(j : j + n_bins - 1) = SCORE_SCATTER_PN
            t % moment_order(j : j + n_bins - 1) = n_order
            j = j + n_bins - 1

          case ('nu-scatter-pn')
            t % estimator = ESTIMATOR_ANALOG
            ! Setup P0:Pn
            t % score_bins(j : j + n_bins - 1) = SCORE_NU_SCATTER_PN
            t % moment_order(j : j + n_bins - 1) = n_order
            j = j + n_bins - 1

          case ('scatter-yn')
            t % estimator = ESTIMATOR_ANALOG
            ! Setup P0:Pn
            t % score_bins(j : j + n_bins - 1) = SCORE_SCATTER_YN
            t % moment_order(j : j + n_bins - 1) = n_order
            j = j + n_bins - 1

          case ('nu-scatter-yn')
            t % estimator = ESTIMATOR_ANALOG
            ! Setup P0:Pn
            t % score_bins(j : j + n_bins - 1) = SCORE_NU_SCATTER_YN
            t % moment_order(j : j + n_bins - 1) = n_order
            j = j + n_bins - 1

          case('transport')
            t % score_bins(j) = SCORE_TRANSPORT

            ! Set tally estimator to analog
            t % estimator = ESTIMATOR_ANALOG
          case ('diffusion')
            call fatal_error("Diffusion score no longer supported for tallies, &
                 &please remove")
          case ('n1n')
            t % score_bins(j) = SCORE_N_1N

            ! Set tally estimator to analog
            t % estimator = ESTIMATOR_ANALOG
          case ('n2n', '(n,2n)')
            t % score_bins(j) = N_2N

          case ('n3n', '(n,3n)')
            t % score_bins(j) = N_3N

          case ('n4n', '(n,4n)')
            t % score_bins(j) = N_4N

          case ('absorption')
            t % score_bins(j) = SCORE_ABSORPTION
            if (t % find_filter(FILTER_ENERGYOUT) > 0) then
              call fatal_error("Cannot tally absorption rate with an outgoing &
                   &energy filter.")
            end if
          case ('fission', '18')
            t % score_bins(j) = SCORE_FISSION
            if (t % find_filter(FILTER_ENERGYOUT) > 0) then
              call fatal_error("Cannot tally fission rate with an outgoing &
                   &energy filter.")
            end if
          case ('nu-fission')
            t % score_bins(j) = SCORE_NU_FISSION
            if (t % find_filter(FILTER_ENERGYOUT) > 0) then
              ! Set tally estimator to analog
              t % estimator = ESTIMATOR_ANALOG
            end if
          case ('delayed-nu-fission')
            t % score_bins(j) = SCORE_DELAYED_NU_FISSION
            if (t % find_filter(FILTER_ENERGYOUT) > 0) then
              ! Set tally estimator to analog
              t % estimator = ESTIMATOR_ANALOG
            end if

            ! Disallow for MG mode since data not present
            if (.not. run_CE) then
              call fatal_error("Cannot tally delayed nu-fission rate in &
                               &multi-group mode")
            end if
          case ('kappa-fission')
            t % score_bins(j) = SCORE_KAPPA_FISSION
          case ('inverse-velocity')
            t % score_bins(j) = SCORE_INVERSE_VELOCITY
          case ('current')
            t % score_bins(j) = SCORE_CURRENT
            t % type = TALLY_SURFACE_CURRENT

            ! Check to make sure that current is the only desired response
            ! for this tally
            if (n_words > 1) then
              call fatal_error("Cannot tally other scores in the &
                   &same tally as surface currents")
            end if

            ! Since the number of bins for the mesh filter was already set
            ! assuming it was a volume tally, we need to adjust the number
            ! of bins

            ! Get index of mesh filter
            k = t % find_filter(FILTER_MESH)

            ! Check to make sure mesh filter was specified
            if (k == 0) then
              call fatal_error("Cannot tally surface current without a mesh &
                   &filter.")
            end if

            ! Get pointer to mesh
            i_mesh = t % filters(k) % int_bins(1)
            m => meshes(i_mesh)

            ! We need to increase the dimension by one since we also need
            ! currents coming into and out of the boundary mesh cells.
            t % filters(k) % n_bins = product(m % dimension + 1)

            ! Copy filters to temporary array
            allocate(filters(t % n_filters + 1))
            filters(1:t % n_filters) = t % filters

            ! Move allocation back -- filters becomes deallocated during
            ! this call
            call move_alloc(FROM=filters, TO=t%filters)

            ! Add surface filter
            t % n_filters = t % n_filters + 1
            t % filters(t % n_filters) % type = FILTER_SURFACE
            t % filters(t % n_filters) % n_bins = 2 * m % n_dimension
            allocate(t % filters(t % n_filters) % int_bins(&
                 2 * m % n_dimension))
            if (m % n_dimension == 2) then
              t % filters(t % n_filters) % int_bins = (/ IN_RIGHT, &
                   OUT_RIGHT, IN_FRONT, OUT_FRONT /)
            elseif (m % n_dimension == 3) then
              t % filters(t % n_filters) % int_bins = (/ IN_RIGHT, &
                   OUT_RIGHT, IN_FRONT, OUT_FRONT, IN_TOP, OUT_TOP /)
            end if
            t % find_filter(FILTER_SURFACE) = t % n_filters

          case ('events')
            t % score_bins(j) = SCORE_EVENTS

          case ('elastic', '(n,elastic)')
            t % score_bins(j) = ELASTIC
          case ('(n,2nd)')
            t % score_bins(j) = N_2ND
          case ('(n,na)')
            t % score_bins(j) = N_2NA
          case ('(n,n3a)')
            t % score_bins(j) = N_N3A
          case ('(n,2na)')
            t % score_bins(j) = N_2NA
          case ('(n,3na)')
            t % score_bins(j) = N_3NA
          case ('(n,np)')
            t % score_bins(j) = N_NP
          case ('(n,n2a)')
            t % score_bins(j) = N_N2A
          case ('(n,2n2a)')
            t % score_bins(j) = N_2N2A
          case ('(n,nd)')
            t % score_bins(j) = N_ND
          case ('(n,nt)')
            t % score_bins(j) = N_NT
          case ('(n,nHe-3)')
            t % score_bins(j) = N_N3HE
          case ('(n,nd2a)')
            t % score_bins(j) = N_ND2A
          case ('(n,nt2a)')
            t % score_bins(j) = N_NT2A
          case ('(n,3nf)')
            t % score_bins(j) = N_3NF
          case ('(n,2np)')
            t % score_bins(j) = N_2NP
          case ('(n,3np)')
            t % score_bins(j) = N_3NP
          case ('(n,n2p)')
            t % score_bins(j) = N_N2P
          case ('(n,npa)')
            t % score_bins(j) = N_NPA
          case ('(n,n1)')
            t % score_bins(j) = N_N1
          case ('(n,nc)')
            t % score_bins(j) = N_NC
          case ('(n,gamma)')
            t % score_bins(j) = N_GAMMA
          case ('(n,p)')
            t % score_bins(j) = N_P
          case ('(n,d)')
            t % score_bins(j) = N_D
          case ('(n,t)')
            t % score_bins(j) = N_T
          case ('(n,3He)')
            t % score_bins(j) = N_3HE
          case ('(n,a)')
            t % score_bins(j) = N_A
          case ('(n,2a)')
            t % score_bins(j) = N_2A
          case ('(n,3a)')
            t % score_bins(j) = N_3A
          case ('(n,2p)')
            t % score_bins(j) = N_2P
          case ('(n,pa)')
            t % score_bins(j) = N_PA
          case ('(n,t2a)')
            t % score_bins(j) = N_T2A
          case ('(n,d2a)')
            t % score_bins(j) = N_D2A
          case ('(n,pd)')
            t % score_bins(j) = N_PD
          case ('(n,pt)')
            t % score_bins(j) = N_PT
          case ('(n,da)')
            t % score_bins(j) = N_DA

          case default
            ! Assume that user has specified an MT number
            MT = int(str_to_int(score_name))

            if (MT /= ERROR_INT) then
              ! Specified score was an integer
              if (MT > 1) then
                t % score_bins(j) = MT
              else
                call fatal_error("Invalid MT on <scores>: " &
                     // trim(sarray(l)))
              end if

            else
              ! Specified score was not an integer
              call fatal_error("Unknown scoring function: " &
                   // trim(sarray(l)))
            end if

          end select

          ! Do a check at the end (instead of for every case) to make sure
          ! the tallies are compatible with MG mode where we have less detailed
          ! nuclear data
          if (.not. run_CE .and. t % score_bins(j) > 0) then
            call fatal_error("Cannot tally " // trim(score_name) // &
                             " reaction rate in multi-group mode")
          end if
        end do

        t % n_score_bins = n_scores
        t % n_user_score_bins = n_words

        ! Deallocate temporary string array of scores
        deallocate(sarray)

        ! Check that no duplicate scores exist
        j = 1
        do while (j < n_scores)
          ! Determine number of bins for scores with expansions
          n_order = t % moment_order(j)
          select case (t % score_bins(j))
          case (SCORE_SCATTER_PN, SCORE_NU_SCATTER_PN)
            n_bins = n_order + 1
          case (SCORE_FLUX_YN, SCORE_TOTAL_YN, SCORE_SCATTER_YN, &
               SCORE_NU_SCATTER_YN)
            n_bins = (n_order + 1)**2
          case default
            n_bins = 1
          end select

          do k = j + n_bins, n_scores
            if (t % score_bins(j) == t % score_bins(k) .and. &
                 t % moment_order(j) == t % moment_order(k)) then
              call fatal_error("Duplicate score of type '" // trim(&
                   reaction_name(t % score_bins(j))) // "' found in tally " &
                   // trim(to_str(t % id)))
            end if
          end do
          j = j + n_bins
        end do
      else
        call fatal_error("No <scores> specified on tally " &
             // trim(to_str(t % id)) // ".")
      end if

      ! If settings.xml trigger is turned on, create tally triggers
      if (trigger_on) then

        ! Get list of trigger nodes for this tally
        call get_node_list(node_tal, "trigger", node_trigger_list)

        ! Initialize the number of triggers
        n_user_trig = get_list_size(node_trigger_list)

        ! Count the number of triggers needed for all scores including "all"
        t % n_triggers = 0
        COUNT_TRIGGERS: do user_trig_ind = 1, n_user_trig

          ! Get pointer to trigger node
          call get_list_item(node_trigger_list, user_trig_ind, node_trigger)

          ! Get scores for this trigger
          if (check_for_node(node_trigger, "scores")) then
            n_words = get_arraysize_string(node_trigger, "scores")
            allocate(sarray(n_words))
            call get_node_array(node_trigger, "scores", sarray)
          else
            n_words = 1
            allocate(sarray(n_words))
            sarray(1) = "all"
          end if

          ! Count the number of scores for this trigger
          do j = 1, n_words
            score_name = trim(to_lower(sarray(j)))

            if (score_name == "all") then
              scores => trigger_scores % keys()

              do while (associated(scores))
                next => scores % next
                deallocate(scores)
                scores => next
                t % n_triggers = t % n_triggers + 1
              end do

            else
              t % n_triggers = t % n_triggers + 1
            end if

          end do

          deallocate(sarray)

        end do COUNT_TRIGGERS

        ! Allocate array of triggers for this tally
        if (t % n_triggers > 0) then
          allocate(t % triggers(t % n_triggers))
        end if

        ! Initialize overall trigger index for this tally to zero
        trig_ind = 1

        ! Create triggers for all scores specified on each trigger
        TRIGGER_LOOP: do user_trig_ind = 1, n_user_trig

          ! Get pointer to trigger node
          call get_list_item(node_trigger_list, user_trig_ind, node_trigger)

          ! Get the trigger type - "variance", "std_dev" or "rel_err"
          if (check_for_node(node_trigger, "type")) then
            call get_node_value(node_trigger, "type", temp_str)
            temp_str = to_lower(temp_str)
          else
            call fatal_error("Must specify trigger type for tally " // &
                 trim(to_str(t % id)) // " in tally XML file.")
          end if

          ! Get the convergence threshold for the trigger
          if (check_for_node(node_trigger, "threshold")) then
            call get_node_value(node_trigger, "threshold", threshold)
          else
            call fatal_error("Must specify trigger threshold for tally " // &
                 trim(to_str(t % id)) // " in tally XML file.")
          end if

          ! Get list scores for this trigger
          if (check_for_node(node_trigger, "scores")) then
            n_words = get_arraysize_string(node_trigger, "scores")
            allocate(sarray(n_words))
            call get_node_array(node_trigger, "scores", sarray)
          else
            n_words = 1
            allocate(sarray(n_words))
            sarray(1) = "all"
          end if

          ! Create a trigger for each score
          SCORE_LOOP: do j = 1, n_words
            score_name = trim(to_lower(sarray(j)))

            ! Expand "all" to include TriggerObjects for each score in tally
            if (score_name == "all") then
              scores => trigger_scores % keys()

              ! Loop over all tally scores
              do while (associated(scores))
                score_name = trim(scores % key)

                ! Store the score name and index in the trigger
                t % triggers(trig_ind) % score_name = trim(score_name)
                t % triggers(trig_ind) % score_index = &
                     trigger_scores % get_key(trim(score_name))

                ! Set the trigger convergence threshold type
                select case (temp_str)
                case ('std_dev')
                  t % triggers(trig_ind) % type = STANDARD_DEVIATION
                case ('variance')
                  t % triggers(trig_ind) % type = VARIANCE
                case ('rel_err')
                  t % triggers(trig_ind) % type = RELATIVE_ERROR
                case default
                  call fatal_error("Unknown trigger type " // &
                       trim(temp_str) // " in tally " // trim(to_str(t % id)))
                end select

                ! Store the trigger convergence threshold
                t % triggers(trig_ind) % threshold = threshold

                ! Move to next score
                next => scores % next
                deallocate(scores)
                scores => next

                ! Increment the overall trigger index
                trig_ind = trig_ind + 1
              end do

            ! Scores other than the "all" placeholder
            else

              ! Store the score name and index
              t % triggers(trig_ind) % score_name = trim(score_name)
              t % triggers(trig_ind) % score_index = &
                   trigger_scores % get_key(trim(score_name))

              ! Check if an invalid score was set for the trigger
              if (t % triggers(trig_ind) % score_index == 0) then
                call fatal_error("The trigger score " // trim(score_name) // &
                     " is not set for tally " // trim(to_str(t % id)))
              end if

              ! Store the trigger convergence threshold
              t % triggers(trig_ind) % threshold = threshold

              ! Set the trigger convergence threshold type
              select case (temp_str)
              case ('std_dev')
                t % triggers(trig_ind) % type = STANDARD_DEVIATION
              case ('variance')
                t % triggers(trig_ind) % type = VARIANCE
              case ('rel_err')
                t % triggers(trig_ind) % type = RELATIVE_ERROR
              case default
                call fatal_error("Unknown trigger type " // trim(temp_str) // &
                     " in tally " // trim(to_str(t % id)))
              end select

              ! Increment the overall trigger index
              trig_ind = trig_ind + 1
            end if
          end do SCORE_LOOP

          ! Deallocate the list of tally scores used to create triggers
          deallocate(sarray)
        end do TRIGGER_LOOP

        ! Deallocate dictionary of scores/indices used to populate triggers
        call trigger_scores % clear()
      end if

      ! =======================================================================
      ! SET TALLY ESTIMATOR

      ! Check if user specified estimator
      if (check_for_node(node_tal, "estimator")) then
        temp_str = ''
        call get_node_value(node_tal, "estimator", temp_str)
        select case(trim(temp_str))
        case ('analog')
          t % estimator = ESTIMATOR_ANALOG

        case ('tracklength', 'track-length', 'pathlength', 'path-length')
          ! If the estimator was set to an analog estimator, this means the
          ! tally needs post-collision information
          if (t % estimator == ESTIMATOR_ANALOG) then
            call fatal_error("Cannot use track-length estimator for tally " &
                 // to_str(t % id))
          end if

          ! Set estimator to track-length estimator
          t % estimator = ESTIMATOR_TRACKLENGTH

        case ('collision')
          ! If the estimator was set to an analog estimator, this means the
          ! tally needs post-collision information
          if (t % estimator == ESTIMATOR_ANALOG) then
            call fatal_error("Cannot use collision estimator for tally " &
                 // to_str(t % id))
          end if

          ! Set estimator to collision estimator
          t % estimator = ESTIMATOR_COLLISION

        case default
          call fatal_error("Invalid estimator '" // trim(temp_str) &
               // "' on tally " // to_str(t % id))
        end select
      end if

      ! Add tally to dictionary
      call tally_dict % add_key(t % id, i)

    end do READ_TALLIES

    ! Close XML document
    call close_xmldoc(doc)

  end subroutine read_tallies_xml

!===============================================================================
! READ_PLOTS_XML reads data from a plots.xml file
!===============================================================================

  subroutine read_plots_xml()

    integer :: i, j
    integer :: n_cols, col_id, n_comp, n_masks, n_meshlines
    integer :: meshid
    integer :: i_mesh
    integer, allocatable :: iarray(:)
    logical :: file_exists              ! does plots.xml file exist?
    character(MAX_LINE_LEN) :: filename ! absolute path to plots.xml
    character(MAX_LINE_LEN) :: temp_str
    character(MAX_WORD_LEN) :: meshtype
    type(ObjectPlot), pointer :: pl => null()
    type(Node), pointer :: doc => null()
    type(Node), pointer :: node_plot => null()
    type(Node), pointer :: node_col => null()
    type(Node), pointer :: node_mask => null()
    type(Node), pointer :: node_meshlines => null()
    type(NodeList), pointer :: node_plot_list => null()
    type(NodeList), pointer :: node_col_list => null()
    type(NodeList), pointer :: node_mask_list => null()
    type(NodeList), pointer :: node_meshline_list => null()

    ! Check if plots.xml exists
    filename = trim(path_input) // "plots.xml"
    inquire(FILE=filename, EXIST=file_exists)
    if (.not. file_exists) then
      call fatal_error("Plots XML file '" // trim(filename) &
           // "' does not exist!")
    end if

    ! Display output message
    call write_message("Reading plot XML file...", 5)

    ! Parse plots.xml file
    call open_xmldoc(doc, filename)

    ! Get list pointer to XML <plot>
    call get_node_list(doc, "plot", node_plot_list)

    ! Allocate plots array
    n_plots = get_list_size(node_plot_list)
    allocate(plots(n_plots))

    READ_PLOTS: do i = 1, n_plots
      pl => plots(i)

      ! Get pointer to plot XML node
      call get_list_item(node_plot_list, i, node_plot)

      ! Copy data into plots
      if (check_for_node(node_plot, "id")) then
        call get_node_value(node_plot, "id", pl % id)
      else
        call fatal_error("Must specify plot id in plots XML file.")
      end if

      ! Check to make sure 'id' hasn't been used
      if (plot_dict % has_key(pl % id)) then
        call fatal_error("Two or more plots use the same unique ID: " &
             // to_str(pl % id))
      end if

      ! Copy plot type
      temp_str = 'slice'
      if (check_for_node(node_plot, "type")) &
           call get_node_value(node_plot, "type", temp_str)
      temp_str = to_lower(temp_str)
      select case (trim(temp_str))
      case ("slice")
        pl % type = PLOT_TYPE_SLICE
      case ("voxel")
        pl % type = PLOT_TYPE_VOXEL
      case default
        call fatal_error("Unsupported plot type '" // trim(temp_str) &
             // "' in plot " // trim(to_str(pl % id)))
      end select

      ! Set output file path
      filename = trim(to_str(pl % id)) // "_plot"
      if (check_for_node(node_plot, "filename")) &
           call get_node_value(node_plot, "filename", filename)
      select case (pl % type)
      case (PLOT_TYPE_SLICE)
        pl % path_plot = trim(path_input) // trim(filename) // ".ppm"
      case (PLOT_TYPE_VOXEL)
        pl % path_plot = trim(path_input) // trim(filename) // ".voxel"
      end select

      ! Copy plot pixel size
      if (pl % type == PLOT_TYPE_SLICE) then
        if (get_arraysize_integer(node_plot, "pixels") == 2) then
          call get_node_array(node_plot, "pixels", pl % pixels(1:2))
        else
          call fatal_error("<pixels> must be length 2 in slice plot " &
               // trim(to_str(pl % id)))
        end if
      else if (pl % type == PLOT_TYPE_VOXEL) then
        if (get_arraysize_integer(node_plot, "pixels") == 3) then
          call get_node_array(node_plot, "pixels", pl % pixels(1:3))
        else
          call fatal_error("<pixels> must be length 3 in voxel plot " &
               // trim(to_str(pl % id)))
        end if
      end if

      ! Copy plot background color
      if (check_for_node(node_plot, "background")) then
        if (pl % type == PLOT_TYPE_VOXEL) then
          if (master) call warning("Background color ignored in voxel plot " &
               // trim(to_str(pl % id)))
        end if
        if (get_arraysize_integer(node_plot, "background") == 3) then
          call get_node_array(node_plot, "background", pl % not_found % rgb)
        else
          call fatal_error("Bad background RGB in plot " &
               // trim(to_str(pl % id)))
        end if
      else
        pl % not_found % rgb = (/ 255, 255, 255 /)
      end if

      ! Copy plot basis
      if (pl % type == PLOT_TYPE_SLICE) then
        temp_str = 'xy'
        if (check_for_node(node_plot, "basis")) &
             call get_node_value(node_plot, "basis", temp_str)
        temp_str = to_lower(temp_str)
        select case (trim(temp_str))
        case ("xy")
          pl % basis = PLOT_BASIS_XY
        case ("xz")
          pl % basis = PLOT_BASIS_XZ
        case ("yz")
          pl % basis = PLOT_BASIS_YZ
        case default
          call fatal_error("Unsupported plot basis '" // trim(temp_str) &
               // "' in plot " // trim(to_str(pl % id)))
        end select
      end if

      ! Copy plotting origin
      if (get_arraysize_double(node_plot, "origin") == 3) then
        call get_node_array(node_plot, "origin", pl % origin)
      else
        call fatal_error("Origin must be length 3 in plot " &
             // trim(to_str(pl % id)))
      end if

      ! Copy plotting width
      if (pl % type == PLOT_TYPE_SLICE) then
        if (get_arraysize_double(node_plot, "width") == 2) then
          call get_node_array(node_plot, "width", pl % width(1:2))
        else
          call fatal_error("<width> must be length 2 in slice plot " &
               // trim(to_str(pl % id)))
        end if
      else if (pl % type == PLOT_TYPE_VOXEL) then
        if (get_arraysize_double(node_plot, "width") == 3) then
          call get_node_array(node_plot, "width", pl % width(1:3))
        else
          call fatal_error("<width> must be length 3 in voxel plot " &
               // trim(to_str(pl % id)))
        end if
      end if

      ! Copy plot cell universe level
      if (check_for_node(node_plot, "level")) then
        call get_node_value(node_plot, "level", pl % level)

        if (pl % level < 0) then
          call fatal_error("Bad universe level in plot " &
               // trim(to_str(pl % id)))
        end if
      else
        pl % level = PLOT_LEVEL_LOWEST
      end if

      ! Copy plot color type and initialize all colors randomly
      temp_str = "cell"
      if (check_for_node(node_plot, "color")) &
           call get_node_value(node_plot, "color", temp_str)
      temp_str = to_lower(temp_str)
      select case (trim(temp_str))
      case ("cell")

        pl % color_by = PLOT_COLOR_CELLS
        allocate(pl % colors(n_cells))
        do j = 1, n_cells
          pl % colors(j) % rgb(1) = int(prn()*255)
          pl % colors(j) % rgb(2) = int(prn()*255)
          pl % colors(j) % rgb(3) = int(prn()*255)
        end do

      case ("mat", "material")

        pl % color_by = PLOT_COLOR_MATS
        allocate(pl % colors(n_materials))
        do j = 1, n_materials
          pl % colors(j) % rgb(1) = int(prn()*255)
          pl % colors(j) % rgb(2) = int(prn()*255)
          pl % colors(j) % rgb(3) = int(prn()*255)
        end do

      case default
        call fatal_error("Unsupported plot color type '" // trim(temp_str) &
             // "' in plot " // trim(to_str(pl % id)))
      end select

      ! Get the number of <col_spec> nodes and get a list of them
      call get_node_list(node_plot, "col_spec", node_col_list)
      n_cols = get_list_size(node_col_list)

      ! Copy user specified colors
      if (n_cols /= 0) then

        if (pl % type == PLOT_TYPE_VOXEL) then
          if (master) call warning("Color specifications ignored in voxel &
               &plot " // trim(to_str(pl % id)))
        end if

        do j = 1, n_cols

          ! Get pointer to color spec XML node
          call get_list_item(node_col_list, j, node_col)

          ! Check and make sure 3 values are specified for RGB
          if (get_arraysize_double(node_col, "rgb") /= 3) then
            call fatal_error("Bad RGB in plot " &
                 // trim(to_str(pl % id)))
          end if

          ! Ensure that there is an id for this color specification
          if (check_for_node(node_col, "id")) then
            call get_node_value(node_col, "id", col_id)
          else
            call fatal_error("Must specify id for color specification in &
                 &plot " // trim(to_str(pl % id)))
          end if

          ! Add RGB
          if (pl % color_by == PLOT_COLOR_CELLS) then

            if (cell_dict % has_key(col_id)) then
              col_id = cell_dict % get_key(col_id)
              call get_node_array(node_col, "rgb", pl % colors(col_id) % rgb)
            else
              call fatal_error("Could not find cell " // trim(to_str(col_id)) &
                   // " specified in plot " // trim(to_str(pl % id)))
            end if

          else if (pl % color_by == PLOT_COLOR_MATS) then

            if (material_dict % has_key(col_id)) then
              col_id = material_dict % get_key(col_id)
              call get_node_array(node_col, "rgb", pl % colors(col_id) % rgb)
            else
              call fatal_error("Could not find material " &
                   // trim(to_str(col_id)) // " specified in plot " &
                   // trim(to_str(pl % id)))
            end if

          end if
        end do
      end if

      ! Deal with meshlines
      call get_node_list(node_plot, "meshlines", node_meshline_list)
      n_meshlines = get_list_size(node_meshline_list)
      if (n_meshlines /= 0) then

        if (pl % type == PLOT_TYPE_VOXEL) then
          call warning("Meshlines ignored in voxel plot " &
               // trim(to_str(pl % id)))
        end if

        select case(n_meshlines)
          case (0)
            ! Skip if no meshlines are specified
          case (1)

            ! Get pointer to meshlines
            call get_list_item(node_meshline_list, 1, node_meshlines)

            ! Check mesh type
            if (check_for_node(node_meshlines, "meshtype")) then
              call get_node_value(node_meshlines, "meshtype", meshtype)
            else
              call fatal_error("Must specify a meshtype for meshlines &
                   &specification in plot " // trim(to_str(pl % id)))
            end if

            ! Ensure that there is a linewidth for this meshlines specification
            if (check_for_node(node_meshlines, "linewidth")) then
              call get_node_value(node_meshlines, "linewidth", &
                   pl % meshlines_width)
            else
              call fatal_error("Must specify a linewidth for meshlines &
                   &specification in plot " // trim(to_str(pl % id)))
            end if

            ! Check for color
            if (check_for_node(node_meshlines, "color")) then

              ! Check and make sure 3 values are specified for RGB
              if (get_arraysize_double(node_meshlines, "color") /= 3) then
                call fatal_error("Bad RGB for meshlines color in plot " &
                     // trim(to_str(pl % id)))
              end if

              call get_node_array(node_meshlines, "color", &
                   pl % meshlines_color % rgb)
            else

              pl % meshlines_color % rgb = (/ 0, 0, 0 /)

            end if

            ! Set mesh based on type
            select case (trim(meshtype))
            case ('ufs')

              if (.not. associated(ufs_mesh)) then
                call fatal_error("No UFS mesh for meshlines on plot " &
                     // trim(to_str(pl % id)))
              end if

              pl % meshlines_mesh => ufs_mesh

            case ('cmfd')

              if (.not. cmfd_run) then
                call fatal_error("Need CMFD run to plot CMFD mesh for &
                     &meshlines on plot " // trim(to_str(pl % id)))
              end if

              i_mesh = cmfd_tallies(1) % &
                   filters(cmfd_tallies(1) % find_filter(FILTER_MESH)) % &
                   int_bins(1)
              pl % meshlines_mesh => meshes(i_mesh)

            case ('entropy')

              if (.not. associated(entropy_mesh)) then
                call fatal_error("No entropy mesh for meshlines on plot " &
                     // trim(to_str(pl % id)))
              end if

              if (.not. allocated(entropy_mesh % dimension)) then
                call fatal_error("No dimension specified on entropy mesh &
                     &for meshlines on plot " // trim(to_str(pl % id)))
              end if

              pl % meshlines_mesh => entropy_mesh

            case ('tally')

              ! Ensure that there is a mesh id if the type is tally
              if (check_for_node(node_meshlines, "id")) then
                call get_node_value(node_meshlines, "id", meshid)
              else
                call fatal_error("Must specify a mesh id for meshlines tally &
                     &mesh specification in plot " // trim(to_str(pl % id)))
              end if

              ! Check if the specified tally mesh exists
              if (mesh_dict % has_key(meshid)) then
                pl % meshlines_mesh => meshes(mesh_dict % get_key(meshid))
                if (meshes(meshid) % type /= LATTICE_RECT) then
                  call fatal_error("Non-rectangular mesh specified in &
                       &meshlines for plot " // trim(to_str(pl % id)))
                end if
              else
                call fatal_error("Could not find mesh " &
                     // trim(to_str(meshid)) // " specified in meshlines for &
                     &plot " // trim(to_str(pl % id)))
              end if

            case default
              call fatal_error("Invalid type for meshlines on plot " &
                    // trim(to_str(pl % id)) // ": " // trim(meshtype))
            end select

          case default
            call fatal_error("Mutliple meshlines specified in plot " &
                 // trim(to_str(pl % id)))
        end select

      end if

      ! Deal with masks
      call get_node_list(node_plot, "mask", node_mask_list)
      n_masks = get_list_size(node_mask_list)
      if (n_masks /= 0) then

        if (pl % type == PLOT_TYPE_VOXEL) then
          if (master) call warning("Mask ignored in voxel plot " &
               // trim(to_str(pl % id)))
        end if

        select case(n_masks)
          case default
            call fatal_error("Mutliple masks specified in plot " &
                 // trim(to_str(pl % id)))
          case (1)

            ! Get pointer to mask
            call get_list_item(node_mask_list, 1, node_mask)

            ! Determine how many components there are and allocate
            n_comp = 0
            n_comp = get_arraysize_integer(node_mask, "components")
            if (n_comp == 0) then
              call fatal_error("Missing <components> in mask of plot " &
                   // trim(to_str(pl % id)))
            end if
            allocate(iarray(n_comp))
            call get_node_array(node_mask, "components", iarray)

            ! First we need to change the user-specified identifiers to indices
            ! in the cell and material arrays
            do j=1, n_comp
              col_id = iarray(j)

              if (pl % color_by == PLOT_COLOR_CELLS) then

                if (cell_dict % has_key(col_id)) then
                  iarray(j) = cell_dict % get_key(col_id)
                else
                  call fatal_error("Could not find cell " &
                       // trim(to_str(col_id)) // " specified in the mask in &
                       &plot " // trim(to_str(pl % id)))
                end if

              else if (pl % color_by == PLOT_COLOR_MATS) then

                if (material_dict % has_key(col_id)) then
                  iarray(j) = material_dict % get_key(col_id)
                else
                  call fatal_error("Could not find material " &
                       // trim(to_str(col_id)) // " specified in the mask in &
                       &plot " // trim(to_str(pl % id)))
                end if

              end if
            end do

            ! Alter colors based on mask information
            do j=1,size(pl % colors)
              if (.not. any(j .eq. iarray)) then
                if (check_for_node(node_mask, "background")) then
                  call get_node_array(node_mask, "background", pl % colors(j) % rgb)
                else
                  call fatal_error("Missing <background> in mask of plot " &
                       // trim(to_str(pl % id)))
                end if
              end if
            end do

            deallocate(iarray)

        end select

      end if

      ! Add plot to dictionary
      call plot_dict % add_key(pl % id, i)

    end do READ_PLOTS

    ! Close plots XML file
    call close_xmldoc(doc)

  end subroutine read_plots_xml

!===============================================================================
! READ_*_CROSS_SECTIONS_XML reads information from a cross_sections.xml file. This
! file contains a listing of the CE and MG cross sections that may be used.
!===============================================================================

  subroutine read_ce_cross_sections_xml()

    integer :: i           ! loop index
    integer :: filetype    ! default file type
    integer :: recl        ! default record length
    integer :: entries     ! default number of entries
    logical :: file_exists ! does cross_sections.xml exist?
    character(MAX_WORD_LEN)  :: directory ! directory with cross sections
    character(MAX_LINE_LEN)  :: temp_str
    type(XsListing), pointer :: listing => null()
    type(Node), pointer :: doc => null()
    type(Node), pointer :: node_ace => null()
    type(NodeList), pointer :: node_ace_list => null()

    ! Check if cross_sections.xml exists
    inquire(FILE=path_cross_sections, EXIST=file_exists)
    if (.not. file_exists) then
      ! Could not find cross_sections.xml file
      call fatal_error("Cross sections XML file '" &
           // trim(path_cross_sections) // "' does not exist!")
    end if

    call write_message("Reading cross sections XML file...", 5)

    ! Parse cross_sections.xml file
    call open_xmldoc(doc, path_cross_sections)

    if (check_for_node(doc, "directory")) then
      ! Copy directory information if present
      call get_node_value(doc, "directory", directory)
    else
      ! If no directory is listed in cross_sections.xml, by default select the
      ! directory in which the cross_sections.xml file resides
      i = index(path_cross_sections, "/", BACK=.true.)
      directory = path_cross_sections(1:i)
    end if

    ! determine whether binary/ascii
    temp_str = ''
    if (check_for_node(doc, "filetype")) &
         call get_node_value(doc, "filetype", temp_str)
    if (trim(temp_str) == 'ascii') then
      filetype = ASCII
    elseif (trim(temp_str) == 'binary') then
      filetype = BINARY
    elseif (len_trim(temp_str) == 0) then
      filetype = ASCII
    else
      call fatal_error("Unknown filetype in cross_sections.xml: " &
           // trim(temp_str))
    end if

    ! copy default record length and entries for binary files
    if (filetype == BINARY) then
      call get_node_value(doc, "record_length", recl)
      call get_node_value(doc, "entries", entries)
    end if

    ! Get node list of all <ace_table>
    call get_node_list(doc, "ace_table", node_ace_list)
    n_listings = get_list_size(node_ace_list)

    ! Allocate xs_listings array
    if (n_listings == 0) then
      call fatal_error("No ACE table listings present in cross_sections.xml &
           &file!")
    else
      allocate(xs_listings(n_listings))
    end if

    do i = 1, n_listings
      listing => xs_listings(i)

      ! Get pointer to ace table XML node
      call get_list_item(node_ace_list, i, node_ace)

      ! copy a number of attributes
      call get_node_value(node_ace, "name", listing % name)
      if (check_for_node(node_ace, "alias")) &
           call get_node_value(node_ace, "alias", listing % alias)
      call get_node_value(node_ace, "zaid", listing % zaid)
      call get_node_value(node_ace, "awr", listing % awr)
      if (check_for_node(node_ace, "temperature")) &
           call get_node_value(node_ace, "temperature", listing % kT)
      call get_node_value(node_ace, "location", listing % location)

      ! determine type of cross section
      if (ends_with(listing % name, 'c')) then
        listing % type = ACE_NEUTRON
      elseif (ends_with(listing % name, 't')) then
        listing % type = ACE_THERMAL
      end if

      ! set filetype, record length, and number of entries
      if (check_for_node(node_ace, "filetype")) then
        temp_str = ''
        call get_node_value(node_ace, "filetype", temp_str)
        if (temp_str == 'ascii') then
          listing % filetype = ASCII
        else if (temp_str == 'binary') then
          listing % filetype = BINARY
        end if
      else
        listing % filetype = filetype
      end if

      ! Set record length and entries for binary files
      if (filetype == BINARY) then
        listing % recl     = recl
        listing % entries  = entries
      end if

      ! determine metastable state
      if (.not. check_for_node(node_ace, "metastable")) then
        listing % metastable = .false.
      else
        listing % metastable = .true.
      end if

      ! determine path of cross section table
      if (check_for_node(node_ace, "path")) then
        call get_node_value(node_ace, "path", temp_str)
      else
        call fatal_error("Path missing for isotope " // listing % name)
      end if

      if (starts_with(temp_str, '/')) then
        listing % path = trim(temp_str)
      else
        if (ends_with(directory,'/')) then
          listing % path = trim(directory) // trim(temp_str)
        else
          listing % path = trim(directory) // '/' // trim(temp_str)
        end if
      end if

      ! create dictionary entry for both name and alias
      call xs_listing_dict % add_key(to_lower(listing % name), i)
      if (check_for_node(node_ace, "alias")) then
        call xs_listing_dict % add_key(to_lower(listing % alias), i)
      end if
    end do

    ! Check that 0K nuclides are listed in the cross_sections.xml file
    do i = 1, n_res_scatterers_total
      if (.not. xs_listing_dict % has_key(trim(nuclides_0K(i) % name_0K))) then
        call fatal_error("Could not find nuclide " &
             // trim(nuclides_0K(i) % name_0K) &
             // " in cross_sections.xml file!")
      end if
    end do

    ! Close cross sections XML file
    call close_xmldoc(doc)

  end subroutine read_ce_cross_sections_xml

  subroutine read_mg_cross_sections_xml()

    integer :: i           ! loop index
    logical :: file_exists ! does cross_sections.xml exist?
    type(XsListing), pointer :: listing => null()
    type(Node), pointer :: doc => null()
    type(Node), pointer :: node_xsdata => null()
    type(NodeList), pointer :: node_xsdata_list => null()

    ! Check if cross_sections.xml exists
    inquire(FILE=path_cross_sections, EXIST=file_exists)
    if (.not. file_exists) then
      ! Could not find cross_sections.xml file
      call fatal_error("Cross sections XML file '" &
           // trim(path_cross_sections) // "' does not exist!")
    end if

    call write_message("Reading cross sections XML file...", 5)

    ! Parse cross_sections.xml file
    call open_xmldoc(doc, path_cross_sections)

    if (check_for_node(doc, "groups")) then
      ! Get neutron group count
      call get_node_value(doc, "groups", energy_groups)
    else
      call fatal_error("groups element must exist!")
    end if

    allocate(energy_bins(energy_groups + 1))
    if (check_for_node(doc, "group_structure")) then
      ! Get neutron group structure
      call get_node_array(doc, "group_structure", energy_bins)
    else
      call fatal_error("group_structures element must exist!")
    end if

    allocate(energy_bin_avg(energy_groups))
    do i = 1, energy_groups
      energy_bin_avg(i) = HALF * (energy_bins(i) + energy_bins(i + 1))
    end do

    allocate(inverse_velocities(energy_groups))
    if (check_for_node(doc, "inverse_velocities")) then
      ! Get inverse velocities
      call get_node_array(doc, "inverse_velocities", inverse_velocities)
    else
      ! If not given, estimate them by using average energy in group which is
      ! assumed to be the midpoint
      do i = 1, energy_groups
        inverse_velocities(i) = &
             (sqrt(TWO * energy_bin_avg(i) / (MASS_NEUTRON_MEV)) * &
              C_LIGHT * 100.0_8)
      end do
    end if

    ! Get node list of all <xsdata>
    call get_node_list(doc, "xsdata", node_xsdata_list)
    n_listings = get_list_size(node_xsdata_list)

    ! Allocate xs_listings array
    if (n_listings == 0) then
      call fatal_error("At least one <xsdata> element must be present in &
                       &cross_sections.xml file!")
    else
      allocate(xs_listings(n_listings))
    end if

    do i = 1, n_listings
      listing => xs_listings(i)

      ! Get pointer to xsdata table XML node
      call get_list_item(node_xsdata_list, i, node_xsdata)

      ! copy a number of attributes
      call get_node_value(node_xsdata, "name", listing % name)
      listing % name = to_lower(listing % name)
      listing % alias = listing % name
      if (check_for_node(node_xsdata, "alias")) &
           call get_node_value(node_xsdata, "alias", listing % alias)
      listing % alias = to_lower(listing % alias)
      if (check_for_node(node_xsdata, "zaid")) then
        call get_node_value(node_xsdata, "zaid", listing % zaid)
      else
        listing % zaid = -1
      end if
      if (check_for_node(node_xsdata, "awr")) then
        call get_node_value(node_xsdata, "awr", listing % awr)
      else
        ! Set to a default of 1; this allows a macroscopic library to still
        ! be used with materials with atom/b-cm units for testing purposes
        listing % awr = ONE
      end if
      if (check_for_node(node_xsdata, "kT")) then
        call get_node_value(node_xsdata, "kT", listing % kT)
      else
        listing % kT = 293.6_8 * K_BOLTZMANN
      end if

      ! determine type of cross section
      if (ends_with(listing % name, 'c')) then
        listing % type = NEUTRON
      end if

      ! create dictionary entry for both name and alias
      call xs_listing_dict % add_key(to_lower(listing % name), i)
      call xs_listing_dict % add_key(to_lower(listing % alias), i)
    end do

    ! Close cross sections XML file
    call close_xmldoc(doc)

  end subroutine read_mg_cross_sections_xml

!===============================================================================
! EXPAND_NATURAL_ELEMENT converts natural elements specified using an <element>
! tag within a material into individual isotopes based on IUPAC Isotopic
! Compositions of the Elements 2009 (doi:10.1351/PAC-REP-10-06-02). In some
! cases, modifications have been made to work with ENDF/B-VII.1 where
! evaluations of particular isotopes don't exist.
!===============================================================================

  subroutine expand_natural_element(name, xs, density, list_names, &
       list_density)

    character(*),   intent(in)    :: name
    character(*),   intent(in)    :: xs
    real(8),        intent(in)    :: density
    type(ListChar), intent(inout) :: list_names
    type(ListReal), intent(inout) :: list_density

    character(2) :: element_name

    element_name = name(1:2)

    select case (to_lower(element_name))
    case ('h')
      call list_names % append('1001.' // xs)
      call list_density % append(density * 0.999885_8)
      call list_names % append('1002.' // xs)
      call list_density % append(density * 0.000115_8)
    case ('he')
      call list_names % append('2003.' // xs)
      call list_density % append(density * 0.00000134_8)
      call list_names % append('2004.' // xs)
      call list_density % append(density * 0.99999866_8)

    case ('li')
      call list_names % append('3006.' // xs)
      call list_density % append(density * 0.0759_8)
      call list_names % append('3007.' // xs)
      call list_density % append(density * 0.9241_8)

    case ('be')
      call list_names % append('4009.' // xs)
      call list_density % append(density)

    case ('b')
      call list_names % append('5010.' // xs)
      call list_density % append(density * 0.199_8)
      call list_names % append('5011.' // xs)
      call list_density % append(density * 0.801_8)

    case ('c')
      ! No evaluations split up Carbon into isotopes yet
      call list_names % append('6000.' // xs)
      call list_density % append(density)

    case ('n')
      call list_names % append('7014.' // xs)
      call list_density % append(density * 0.99636_8)
      call list_names % append('7015.' // xs)
      call list_density % append(density * 0.00364_8)

    case ('o')
      if (default_expand == JEFF_32) then
        call list_names % append('8016.' // xs)
        call list_density % append(density * 0.99757_8)
        call list_names % append('8017.' // xs)
        call list_density % append(density * 0.00038_8)
        call list_names % append('8018.' // xs)
        call list_density % append(density * 0.00205_8)
      elseif (default_expand >= JENDL_32 .and. default_expand <= JENDL_40) then
        call list_names % append('8016.' // xs)
        call list_density % append(density)
      else
        call list_names % append('8016.' // xs)
        call list_density % append(density * 0.99962_8)
        call list_names % append('8017.' // xs)
        call list_density % append(density * 0.00038_8)
      end if

    case ('f')
      call list_names % append('9019.' // xs)
      call list_density % append(density)

    case ('ne')
      call list_names % append('10020.' // xs)
      call list_density % append(density * 0.9048_8)
      call list_names % append('10021.' // xs)
      call list_density % append(density * 0.0027_8)
      call list_names % append('10022.' // xs)
      call list_density % append(density * 0.0925_8)

    case ('na')
      call list_names % append('11023.' // xs)
      call list_density % append(density)

    case ('mg')
      call list_names % append('12024.' // xs)
      call list_density % append(density * 0.7899_8)
      call list_names % append('12025.' // xs)
      call list_density % append(density * 0.1000_8)
      call list_names % append('12026.' // xs)
      call list_density % append(density * 0.1101_8)

    case ('al')
      call list_names % append('13027.' // xs)
      call list_density % append(density)

    case ('si')
      call list_names % append('14028.' // xs)
      call list_density % append(density * 0.92223_8)
      call list_names % append('14029.' // xs)
      call list_density % append(density * 0.04685_8)
      call list_names % append('14030.' // xs)
      call list_density % append(density * 0.03092_8)

    case ('p')
      call list_names % append('15031.' // xs)
      call list_density % append(density)

    case ('s')
      call list_names % append('16032.' // xs)
      call list_density % append(density * 0.9499_8)
      call list_names % append('16033.' // xs)
      call list_density % append(density * 0.0075_8)
      call list_names % append('16034.' // xs)
      call list_density % append(density * 0.0425_8)
      call list_names % append('16036.' // xs)
      call list_density % append(density * 0.0001_8)

    case ('cl')
      call list_names % append('17035.' // xs)
      call list_density % append(density * 0.7576_8)
      call list_names % append('17037.' // xs)
      call list_density % append(density * 0.2424_8)

    case ('ar')
      call list_names % append('18036.' // xs)
      call list_density % append(density * 0.003336_8)
      call list_names % append('18038.' // xs)
      call list_density % append(density * 0.000629_8)
      call list_names % append('18040.' // xs)
      call list_density % append(density * 0.996035_8)

    case ('k')
      call list_names % append('19039.' // xs)
      call list_density % append(density * 0.932581_8)
      call list_names % append('19040.' // xs)
      call list_density % append(density * 0.000117_8)
      call list_names % append('19041.' // xs)
      call list_density % append(density * 0.067302_8)

    case ('ca')
      call list_names % append('20040.' // xs)
      call list_density % append(density * 0.96941_8)
      call list_names % append('20042.' // xs)
      call list_density % append(density * 0.00647_8)
      call list_names % append('20043.' // xs)
      call list_density % append(density * 0.00135_8)
      call list_names % append('20044.' // xs)
      call list_density % append(density * 0.02086_8)
      call list_names % append('20046.' // xs)
      call list_density % append(density * 0.00004_8)
      call list_names % append('20048.' // xs)
      call list_density % append(density * 0.00187_8)

    case ('sc')
      call list_names % append('21045.' // xs)
      call list_density % append(density)

    case ('ti')
      call list_names % append('22046.' // xs)
      call list_density % append(density * 0.0825_8)
      call list_names % append('22047.' // xs)
      call list_density % append(density * 0.0744_8)
      call list_names % append('22048.' // xs)
      call list_density % append(density * 0.7372_8)
      call list_names % append('22049.' // xs)
      call list_density % append(density * 0.0541_8)
      call list_names % append('22050.' // xs)
      call list_density % append(density * 0.0518_8)

    case ('v')
      if (default_expand == ENDF_BVII0 .or. default_expand == JEFF_311 &
           .or. default_expand == JEFF_32 .or. &
           (default_expand >= JENDL_32 .and. default_expand <= JENDL_33)) then
        call list_names % append('23000.' // xs)
        call list_density % append(density)
      else
        call list_names % append('23050.' // xs)
        call list_density % append(density * 0.0025_8)
        call list_names % append('23051.' // xs)
        call list_density % append(density * 0.9975_8)
      end if

    case ('cr')
      call list_names % append('24050.' // xs)
      call list_density % append(density * 0.04345_8)
      call list_names % append('24052.' // xs)
      call list_density % append(density * 0.83789_8)
      call list_names % append('24053.' // xs)
      call list_density % append(density * 0.09501_8)
      call list_names % append('24054.' // xs)
      call list_density % append(density * 0.02365_8)

    case ('mn')
      call list_names % append('25055.' // xs)
      call list_density % append(density)

    case ('fe')
      call list_names % append('26054.' // xs)
      call list_density % append(density * 0.05845_8)
      call list_names % append('26056.' // xs)
      call list_density % append(density * 0.91754_8)
      call list_names % append('26057.' // xs)
      call list_density % append(density * 0.02119_8)
      call list_names % append('26058.' // xs)
      call list_density % append(density * 0.00282_8)

    case ('co')
      call list_names % append('27059.' // xs)
      call list_density % append(density)

    case ('ni')
      call list_names % append('28058.' // xs)
      call list_density % append(density * 0.68077_8)
      call list_names % append('28060.' // xs)
      call list_density % append(density * 0.26223_8)
      call list_names % append('28061.' // xs)
      call list_density % append(density * 0.011399_8)
      call list_names % append('28062.' // xs)
      call list_density % append(density * 0.036346_8)
      call list_names % append('28064.' // xs)
      call list_density % append(density * 0.009255_8)

    case ('cu')
      call list_names % append('29063.' // xs)
      call list_density % append(density * 0.6915_8)
      call list_names % append('29065.' // xs)
      call list_density % append(density * 0.3085_8)

    case ('zn')
      if (default_expand == ENDF_BVII0 .or. default_expand == &
           JEFF_311 .or. default_expand == JEFF_312) then
        call list_names % append('30000.' // xs)
        call list_density % append(density)
      else
        call list_names % append('30064.' // xs)
        call list_density % append(density * 0.4917_8)
        call list_names % append('30066.' // xs)
        call list_density % append(density * 0.2773_8)
        call list_names % append('30067.' // xs)
        call list_density % append(density * 0.0404_8)
        call list_names % append('30068.' // xs)
        call list_density % append(density * 0.1845_8)
        call list_names % append('30070.' // xs)
        call list_density % append(density * 0.0061_8)
      end if

    case ('ga')
      if (default_expand == JEFF_311 .or. default_expand == JEFF_312) then
        call list_names % append('31000.' // xs)
        call list_density % append(density)
      else
        call list_names % append('31069.' // xs)
        call list_density % append(density * 0.60108_8)
        call list_names % append('31071.' // xs)
        call list_density % append(density * 0.39892_8)
      end if

    case ('ge')
      call list_names % append('32070.' // xs)
      call list_density % append(density * 0.2057_8)
      call list_names % append('32072.' // xs)
      call list_density % append(density * 0.2745_8)
      call list_names % append('32073.' // xs)
      call list_density % append(density * 0.0775_8)
      call list_names % append('32074.' // xs)
      call list_density % append(density * 0.3650_8)
      call list_names % append('32076.' // xs)
      call list_density % append(density * 0.0773_8)

    case ('as')
      call list_names % append('33075.' // xs)
      call list_density % append(density)

    case ('se')
      call list_names % append('34074.' // xs)
      call list_density % append(density * 0.0089_8)
      call list_names % append('34076.' // xs)
      call list_density % append(density * 0.0937_8)
      call list_names % append('34077.' // xs)
      call list_density % append(density * 0.0763_8)
      call list_names % append('34078.' // xs)
      call list_density % append(density * 0.2377_8)
      call list_names % append('34080.' // xs)
      call list_density % append(density * 0.4961_8)
      call list_names % append('34082.' // xs)
      call list_density % append(density * 0.0873_8)

    case ('br')
      call list_names % append('35079.' // xs)
      call list_density % append(density * 0.5069_8)
      call list_names % append('35081.' // xs)
      call list_density % append(density * 0.4931_8)

    case ('kr')
      call list_names % append('36078.' // xs)
      call list_density % append(density * 0.00355_8)
      call list_names % append('36080.' // xs)
      call list_density % append(density * 0.02286_8)
      call list_names % append('36082.' // xs)
      call list_density % append(density * 0.11593_8)
      call list_names % append('36083.' // xs)
      call list_density % append(density * 0.11500_8)
      call list_names % append('36084.' // xs)
      call list_density % append(density * 0.56987_8)
      call list_names % append('36086.' // xs)
      call list_density % append(density * 0.17279_8)

    case ('rb')
      call list_names % append('37085.' // xs)
      call list_density % append(density * 0.7217_8)
      call list_names % append('37087.' // xs)
      call list_density % append(density * 0.2783_8)

    case ('sr')
      call list_names % append('38084.' // xs)
      call list_density % append(density * 0.0056_8)
      call list_names % append('38086.' // xs)
      call list_density % append(density * 0.0986_8)
      call list_names % append('38087.' // xs)
      call list_density % append(density * 0.0700_8)
      call list_names % append('38088.' // xs)
      call list_density % append(density * 0.8258_8)

    case ('y')
      call list_names % append('39089.' // xs)
      call list_density % append(density)

    case ('zr')
      call list_names % append('40090.' // xs)
      call list_density % append(density * 0.5145_8)
      call list_names % append('40091.' // xs)
      call list_density % append(density * 0.1122_8)
      call list_names % append('40092.' // xs)
      call list_density % append(density * 0.1715_8)
      call list_names % append('40094.' // xs)
      call list_density % append(density * 0.1738_8)
      call list_names % append('40096.' // xs)
      call list_density % append(density * 0.0280_8)

    case ('nb')
      call list_names % append('41093.' // xs)
      call list_density % append(density)

    case ('mo')
      call list_names % append('42092.' // xs)
      call list_density % append(density * 0.1453_8)
      call list_names % append('42094.' // xs)
      call list_density % append(density * 0.0915_8)
      call list_names % append('42095.' // xs)
      call list_density % append(density * 0.1584_8)
      call list_names % append('42096.' // xs)
      call list_density % append(density * 0.1667_8)
      call list_names % append('42097.' // xs)
      call list_density % append(density * 0.0960_8)
      call list_names % append('42098.' // xs)
      call list_density % append(density * 0.2439_8)
      call list_names % append('42100.' // xs)
      call list_density % append(density * 0.0982_8)

    case ('ru')
      call list_names % append('44096.' // xs)
      call list_density % append(density * 0.0554_8)
      call list_names % append('44098.' // xs)
      call list_density % append(density * 0.0187_8)
      call list_names % append('44099.' // xs)
      call list_density % append(density * 0.1276_8)
      call list_names % append('44100.' // xs)
      call list_density % append(density * 0.1260_8)
      call list_names % append('44101.' // xs)
      call list_density % append(density * 0.1706_8)
      call list_names % append('44102.' // xs)
      call list_density % append(density * 0.3155_8)
      call list_names % append('44104.' // xs)
      call list_density % append(density * 0.1862_8)

    case ('rh')
      call list_names % append('45103.' // xs)
      call list_density % append(density)

    case ('pd')
      call list_names % append('46102.' // xs)
      call list_density % append(density * 0.0102_8)
      call list_names % append('46104.' // xs)
      call list_density % append(density * 0.1114_8)
      call list_names % append('46105.' // xs)
      call list_density % append(density * 0.2233_8)
      call list_names % append('46106.' // xs)
      call list_density % append(density * 0.2733_8)
      call list_names % append('46108.' // xs)
      call list_density % append(density * 0.2646_8)
      call list_names % append('46110.' // xs)
      call list_density % append(density * 0.1172_8)

    case ('ag')
      call list_names % append('47107.' // xs)
      call list_density % append(density * 0.51839_8)
      call list_names % append('47109.' // xs)
      call list_density % append(density * 0.48161_8)

    case ('cd')
      call list_names % append('48106.' // xs)
      call list_density % append(density * 0.0125_8)
      call list_names % append('48108.' // xs)
      call list_density % append(density * 0.0089_8)
      call list_names % append('48110.' // xs)
      call list_density % append(density * 0.1249_8)
      call list_names % append('48111.' // xs)
      call list_density % append(density * 0.1280_8)
      call list_names % append('48112.' // xs)
      call list_density % append(density * 0.2413_8)
      call list_names % append('48113.' // xs)
      call list_density % append(density * 0.1222_8)
      call list_names % append('48114.' // xs)
      call list_density % append(density * 0.2873_8)
      call list_names % append('48116.' // xs)
      call list_density % append(density * 0.0749_8)

    case ('in')
      call list_names % append('49113.' // xs)
      call list_density % append(density * 0.0429_8)
      call list_names % append('49115.' // xs)
      call list_density % append(density * 0.9571_8)

    case ('sn')
      call list_names % append('50112.' // xs)
      call list_density % append(density * 0.0097_8)
      call list_names % append('50114.' // xs)
      call list_density % append(density * 0.0066_8)
      call list_names % append('50115.' // xs)
      call list_density % append(density * 0.0034_8)
      call list_names % append('50116.' // xs)
      call list_density % append(density * 0.1454_8)
      call list_names % append('50117.' // xs)
      call list_density % append(density * 0.0768_8)
      call list_names % append('50118.' // xs)
      call list_density % append(density * 0.2422_8)
      call list_names % append('50119.' // xs)
      call list_density % append(density * 0.0859_8)
      call list_names % append('50120.' // xs)
      call list_density % append(density * 0.3258_8)
      call list_names % append('50122.' // xs)
      call list_density % append(density * 0.0463_8)
      call list_names % append('50124.' // xs)
      call list_density % append(density * 0.0579_8)

    case ('sb')
      call list_names % append('51121.' // xs)
      call list_density % append(density * 0.5721_8)
      call list_names % append('51123.' // xs)
      call list_density % append(density * 0.4279_8)

    case ('te')
      call list_names % append('52120.' // xs)
      call list_density % append(density * 0.0009_8)
      call list_names % append('52122.' // xs)
      call list_density % append(density * 0.0255_8)
      call list_names % append('52123.' // xs)
      call list_density % append(density * 0.0089_8)
      call list_names % append('52124.' // xs)
      call list_density % append(density * 0.0474_8)
      call list_names % append('52125.' // xs)
      call list_density % append(density * 0.0707_8)
      call list_names % append('52126.' // xs)
      call list_density % append(density * 0.1884_8)
      call list_names % append('52128.' // xs)
      call list_density % append(density * 0.3174_8)
      call list_names % append('52130.' // xs)
      call list_density % append(density * 0.3408_8)

    case ('i')
      call list_names % append('53127.' // xs)
      call list_density % append(density)

    case ('xe')
      call list_names % append('54124.' // xs)
      call list_density % append(density * 0.000952_8)
      call list_names % append('54126.' // xs)
      call list_density % append(density * 0.000890_8)
      call list_names % append('54128.' // xs)
      call list_density % append(density * 0.019102_8)
      call list_names % append('54129.' // xs)
      call list_density % append(density * 0.264006_8)
      call list_names % append('54130.' // xs)
      call list_density % append(density * 0.040710_8)
      call list_names % append('54131.' // xs)
      call list_density % append(density * 0.212324_8)
      call list_names % append('54132.' // xs)
      call list_density % append(density * 0.269086_8)
      call list_names % append('54134.' // xs)
      call list_density % append(density * 0.104357_8)
      call list_names % append('54136.' // xs)
      call list_density % append(density * 0.088573_8)

    case ('cs')
      call list_names % append('55133.' // xs)
      call list_density % append(density)

    case ('ba')
      call list_names % append('56130.' // xs)
      call list_density % append(density * 0.00106_8)
      call list_names % append('56132.' // xs)
      call list_density % append(density * 0.00101_8)
      call list_names % append('56134.' // xs)
      call list_density % append(density * 0.02417_8)
      call list_names % append('56135.' // xs)
      call list_density % append(density * 0.06592_8)
      call list_names % append('56136.' // xs)
      call list_density % append(density * 0.07854_8)
      call list_names % append('56137.' // xs)
      call list_density % append(density * 0.11232_8)
      call list_names % append('56138.' // xs)
      call list_density % append(density * 0.71698_8)

    case ('la')
      call list_names % append('57138.' // xs)
      call list_density % append(density * 0.0008881_8)
      call list_names % append('57139.' // xs)
      call list_density % append(density * 0.9991119_8)

    case ('ce')
      call list_names % append('58136.' // xs)
      call list_density % append(density * 0.00185_8)
      call list_names % append('58138.' // xs)
      call list_density % append(density * 0.00251_8)
      call list_names % append('58140.' // xs)
      call list_density % append(density * 0.88450_8)
      call list_names % append('58142.' // xs)
      call list_density % append(density * 0.11114_8)

    case ('pr')
      call list_names % append('59141.' // xs)
      call list_density % append(density)

    case ('nd')
      call list_names % append('60142.' // xs)
      call list_density % append(density * 0.27152_8)
      call list_names % append('60143.' // xs)
      call list_density % append(density * 0.12174_8)
      call list_names % append('60144.' // xs)
      call list_density % append(density * 0.23798_8)
      call list_names % append('60145.' // xs)
      call list_density % append(density * 0.08293_8)
      call list_names % append('60146.' // xs)
      call list_density % append(density * 0.17189_8)
      call list_names % append('60148.' // xs)
      call list_density % append(density * 0.05756_8)
      call list_names % append('60150.' // xs)
      call list_density % append(density * 0.05638_8)

    case ('sm')
      call list_names % append('62144.' // xs)
      call list_density % append(density * 0.0307_8)
      call list_names % append('62147.' // xs)
      call list_density % append(density * 0.1499_8)
      call list_names % append('62148.' // xs)
      call list_density % append(density * 0.1124_8)
      call list_names % append('62149.' // xs)
      call list_density % append(density * 0.1382_8)
      call list_names % append('62150.' // xs)
      call list_density % append(density * 0.0738_8)
      call list_names % append('62152.' // xs)
      call list_density % append(density * 0.2675_8)
      call list_names % append('62154.' // xs)
      call list_density % append(density * 0.2275_8)

    case ('eu')
      call list_names % append('63151.' // xs)
      call list_density % append(density * 0.4781_8)
      call list_names % append('63153.' // xs)
      call list_density % append(density * 0.5219_8)

    case ('gd')
      call list_names % append('64152.' // xs)
      call list_density % append(density * 0.0020_8)
      call list_names % append('64154.' // xs)
      call list_density % append(density * 0.0218_8)
      call list_names % append('64155.' // xs)
      call list_density % append(density * 0.1480_8)
      call list_names % append('64156.' // xs)
      call list_density % append(density * 0.2047_8)
      call list_names % append('64157.' // xs)
      call list_density % append(density * 0.1565_8)
      call list_names % append('64158.' // xs)
      call list_density % append(density * 0.2484_8)
      call list_names % append('64160.' // xs)
      call list_density % append(density * 0.2186_8)

    case ('tb')
      call list_names % append('65159.' // xs)
      call list_density % append(density)

    case ('dy')
      call list_names % append('66156.' // xs)
      call list_density % append(density * 0.00056_8)
      call list_names % append('66158.' // xs)
      call list_density % append(density * 0.00095_8)
      call list_names % append('66160.' // xs)
      call list_density % append(density * 0.02329_8)
      call list_names % append('66161.' // xs)
      call list_density % append(density * 0.18889_8)
      call list_names % append('66162.' // xs)
      call list_density % append(density * 0.25475_8)
      call list_names % append('66163.' // xs)
      call list_density % append(density * 0.24896_8)
      call list_names % append('66164.' // xs)
      call list_density % append(density * 0.28260_8)

    case ('ho')
      call list_names % append('67165.' // xs)
      call list_density % append(density)

    case ('er')
      call list_names % append('68162.' // xs)
      call list_density % append(density * 0.00139_8)
      call list_names % append('68164.' // xs)
      call list_density % append(density * 0.01601_8)
      call list_names % append('68166.' // xs)
      call list_density % append(density * 0.33503_8)
      call list_names % append('68167.' // xs)
      call list_density % append(density * 0.22869_8)
      call list_names % append('68168.' // xs)
      call list_density % append(density * 0.26978_8)
      call list_names % append('68170.' // xs)
      call list_density % append(density * 0.14910_8)

    case ('tm')
      call list_names % append('69169.' // xs)
      call list_density % append(density)

    case ('yb')
      call list_names % append('70168.' // xs)
      call list_density % append(density * 0.00123_8)
      call list_names % append('70170.' // xs)
      call list_density % append(density * 0.02982_8)
      call list_names % append('70171.' // xs)
      call list_density % append(density * 0.1409_8)
      call list_names % append('70172.' // xs)
      call list_density % append(density * 0.2168_8)
      call list_names % append('70173.' // xs)
      call list_density % append(density * 0.16103_8)
      call list_names % append('70174.' // xs)
      call list_density % append(density * 0.32026_8)
      call list_names % append('70176.' // xs)
      call list_density % append(density * 0.12996_8)

    case ('lu')
      call list_names % append('71175.' // xs)
      call list_density % append(density * 0.97401_8)
      call list_names % append('71176.' // xs)
      call list_density % append(density * 0.02599_8)

    case ('hf')
      call list_names % append('72174.' // xs)
      call list_density % append(density * 0.0016_8)
      call list_names % append('72176.' // xs)
      call list_density % append(density * 0.0526_8)
      call list_names % append('72177.' // xs)
      call list_density % append(density * 0.1860_8)
      call list_names % append('72178.' // xs)
      call list_density % append(density * 0.2728_8)
      call list_names % append('72179.' // xs)
      call list_density % append(density * 0.1362_8)
      call list_names % append('72180.' // xs)
      call list_density % append(density * 0.3508_8)

    case ('ta')
      if (default_expand == ENDF_BVII0 .or. &
           (default_expand >= JEFF_311 .and. default_expand <= JEFF_312) .or. &
           (default_expand >= JENDL_32 .and. default_expand <= JENDL_40)) then
        call list_names % append('73181.' // xs)
        call list_density % append(density)
      else
        call list_names % append('73180.' // xs)
        call list_density % append(density * 0.0001201_8)
        call list_names % append('73181.' // xs)
        call list_density % append(density * 0.9998799_8)
      end if

    case ('w')
      if (default_expand == ENDF_BVII0 .or. default_expand == JEFF_311 &
           .or. default_expand == JEFF_312 .or. &
           (default_expand >= JENDL_32 .and. default_expand <= JENDL_33)) then
        ! Combine W-180 with W-182
        call list_names % append('74182.' // xs)
        call list_density % append(density * 0.2662_8)
        call list_names % append('74183.' // xs)
        call list_density % append(density * 0.1431_8)
        call list_names % append('74184.' // xs)
        call list_density % append(density * 0.3064_8)
        call list_names % append('74186.' // xs)
        call list_density % append(density * 0.2843_8)
      else
        call list_names % append('74180.' // xs)
        call list_density % append(density * 0.0012_8)
        call list_names % append('74182.' // xs)
        call list_density % append(density * 0.2650_8)
        call list_names % append('74183.' // xs)
        call list_density % append(density * 0.1431_8)
        call list_names % append('74184.' // xs)
        call list_density % append(density * 0.3064_8)
        call list_names % append('74186.' // xs)
        call list_density % append(density * 0.2843_8)
      end if

    case ('re')
      call list_names % append('75185.' // xs)
      call list_density % append(density * 0.3740_8)
      call list_names % append('75187.' // xs)
      call list_density % append(density * 0.6260_8)

    case ('os')
      if (default_expand == JEFF_311 .or. default_expand == JEFF_312) then
        call list_names % append('76000.' // xs)
        call list_density % append(density)
      else
        call list_names % append('76184.' // xs)
        call list_density % append(density * 0.0002_8)
        call list_names % append('76186.' // xs)
        call list_density % append(density * 0.0159_8)
        call list_names % append('76187.' // xs)
        call list_density % append(density * 0.0196_8)
        call list_names % append('76188.' // xs)
        call list_density % append(density * 0.1324_8)
        call list_names % append('76189.' // xs)
        call list_density % append(density * 0.1615_8)
        call list_names % append('76190.' // xs)
        call list_density % append(density * 0.2626_8)
        call list_names % append('76192.' // xs)
        call list_density % append(density * 0.4078_8)
      end if

    case ('ir')
      call list_names % append('77191.' // xs)
      call list_density % append(density * 0.373_8)
      call list_names % append('77193.' // xs)
      call list_density % append(density * 0.627_8)

    case ('pt')
      if (default_expand == JEFF_311 .or. default_expand == JEFF_312) then
        call list_names % append('78000.' // xs)
        call list_density % append(density)
      else
        call list_names % append('78190.' // xs)
        call list_density % append(density * 0.00012_8)
        call list_names % append('78192.' // xs)
        call list_density % append(density * 0.00782_8)
        call list_names % append('78194.' // xs)
        call list_density % append(density * 0.3286_8)
        call list_names % append('78195.' // xs)
        call list_density % append(density * 0.3378_8)
        call list_names % append('78196.' // xs)
        call list_density % append(density * 0.2521_8)
        call list_names % append('78198.' // xs)
        call list_density % append(density * 0.07356_8)
      end if

    case ('au')
      call list_names % append('79197.' // xs)
      call list_density % append(density)

    case ('hg')
      call list_names % append('80196.' // xs)
      call list_density % append(density * 0.0015_8)
      call list_names % append('80198.' // xs)
      call list_density % append(density * 0.0997_8)
      call list_names % append('80199.' // xs)
      call list_density % append(density * 0.1687_8)
      call list_names % append('80200.' // xs)
      call list_density % append(density * 0.2310_8)
      call list_names % append('80201.' // xs)
      call list_density % append(density * 0.1318_8)
      call list_names % append('80202.' // xs)
      call list_density % append(density * 0.2986_8)
      call list_names % append('80204.' // xs)
      call list_density % append(density * 0.0687_8)

    case ('tl')
      if (default_expand == JEFF_311 .or. default_expand == JEFF_312) then
        call list_names % append('81000.' // xs)
        call list_density % append(density)
      else
        call list_names % append('81203.' // xs)
        call list_density % append(density * 0.2952_8)
        call list_names % append('81205.' // xs)
        call list_density % append(density * 0.7048_8)
      end if

    case ('pb')
      call list_names % append('82204.' // xs)
      call list_density % append(density * 0.014_8)
      call list_names % append('82206.' // xs)
      call list_density % append(density * 0.241_8)
      call list_names % append('82207.' // xs)
      call list_density % append(density * 0.221_8)
      call list_names % append('82208.' // xs)
      call list_density % append(density * 0.524_8)

    case ('bi')
      call list_names % append('83209.' // xs)
      call list_density % append(density)

    case ('th')
      call list_names % append('90232.' // xs)
      call list_density % append(density)

    case ('pa')
      call list_names % append('91231.' // xs)
      call list_density % append(density)

    case ('u')
      call list_names % append('92234.' // xs)
      call list_density % append(density * 0.000054_8)
      call list_names % append('92235.' // xs)
      call list_density % append(density * 0.007204_8)
      call list_names % append('92238.' // xs)
      call list_density % append(density * 0.992742_8)

    case default
      call fatal_error("Cannot expand element: " // name)

    end select

  end subroutine expand_natural_element

!===============================================================================
! GENERATE_RPN implements the shunting-yard algorithm to generate a Reverse
! Polish notation (RPN) expression for the region specification of a cell given
! the infix notation.
!===============================================================================

  subroutine generate_rpn(cell_id, tokens, output)
    integer, intent(in) :: cell_id
    type(VectorInt), intent(in) :: tokens    ! infix notation
    type(VectorInt), intent(inout) :: output ! RPN notation

    integer :: i
    integer :: token
    integer :: op
    type(VectorInt) :: stack

    do i = 1, tokens%size()
      token = tokens%data(i)

      if (token < OP_UNION) then
        ! If token is not an operator, add it to output
        call output%push_back(token)

      elseif (token < OP_RIGHT_PAREN) then
        ! Regular operators union, intersection, complement
        do while (stack%size() > 0)
          op = stack%data(stack%size())

          if (op < OP_RIGHT_PAREN .and. &
               ((token == OP_COMPLEMENT .and. token < op) .or. &
               (token /= OP_COMPLEMENT .and. token <= op))) then
            ! While there is an operator, op, on top of the stack, if the token
            ! is left-associative and its precedence is less than or equal to
            ! that of op or if the token is right-associative and its precedence
            ! is less than that of op, move op to the output queue and push the
            ! token on to the stack. Note that only complement is
            ! right-associative.
            call output%push_back(op)
            call stack%pop_back()
          else
            exit
          end if
        end do

        call stack%push_back(token)

      elseif (token == OP_LEFT_PAREN) then
        ! If the token is a left parenthesis, push it onto the stack
        call stack%push_back(token)

      else
        ! If the token is a right parenthesis, move operators from the stack to
        ! the output queue until reaching the left parenthesis.
        do
          ! If we run out of operators without finding a left parenthesis, it
          ! means there are mismatched parentheses.
          if (stack%size() == 0) then
            call fatal_error('Mimatched parentheses in region specification &
                 &for cell ' // trim(to_str(cell_id)) // '.')
          end if

          op = stack%data(stack%size())
          if (op == OP_LEFT_PAREN) exit
          call output%push_back(op)
          call stack%pop_back()
        end do

        ! Pop the left parenthesis.
        call stack%pop_back()
      end if
    end do

    ! While there are operators on the stack, move them to the output queue
    do while (stack%size() > 0)
      op = stack%data(stack%size())

      ! If the operator is a parenthesis, it is mismatched
      if (op >= OP_RIGHT_PAREN) then
        call fatal_error('Mimatched parentheses in region specification &
             &for cell ' // trim(to_str(cell_id)) // '.')
      end if

      call output%push_back(op)
      call stack%pop_back()
    end do
  end subroutine generate_rpn

end module input_xml<|MERGE_RESOLUTION|>--- conflicted
+++ resolved
@@ -164,7 +164,6 @@
       end if
     end if
 
-<<<<<<< HEAD
     ! Find the windowed multipole library
     if (run_mode /= MODE_PLOTTING) then
       if (.not. check_for_node(doc, "multipole_library") .and. &
@@ -178,18 +177,19 @@
       end if
       if (.not. ends_with(path_multipole, "/")) &
            path_multipole = trim(path_multipole) // "/"
-=======
+    end if
+
     if (.not. run_CE) then
       ! Scattering Treatments
       if (check_for_node(doc, "max_order")) then
         call get_node_value(doc, "max_order", max_order)
       else
-        ! Set to default of largest int, which means to use whatever is contained in library
+        ! Set to default of largest int, which means to use whatever is
+        ! contained in library
         max_order = huge(0)
       end if
     else
       max_order = 0
->>>>>>> 9c020cfb
     end if
 
     ! Set output directory if a path has been specified on the <output_path>
