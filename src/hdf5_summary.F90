module hdf5_summary

#ifdef HDF5

  use ace_header,      only: Reaction, UrrData, Nuclide
  use constants
  use endf,            only: reaction_name
  use geometry_header, only: Cell, Surface, Universe, Lattice, RectLattice, &
                             &HexLattice
  use global
  use material_header, only: Material
  use mesh_header,     only: StructuredMesh
  use output_interface
  use output,          only: time_stamp
  use string,          only: to_str
  use tally_header,    only: TallyObject

  implicit none

  type(BinaryOutput) :: su

contains

!===============================================================================
! HDF5_WRITE_SUMMARY
!===============================================================================

  subroutine hdf5_write_summary()

    character(MAX_FILE_LEN) :: filename = "summary.h5"

    ! Create a new file using default properties.
    call su % file_create(filename)

    ! Write header information
    call hdf5_write_header()

    ! Write eigenvalue information
    if (run_mode == MODE_EIGENVALUE) then

      ! Write number of particles
      call su % write_data(n_particles, "n_particles")

      ! Use H5LT interface to write n_batches, n_inactive, and n_active
      call su % write_data(n_batches, "n_batches")
      call su % write_data(n_inactive, "n_inactive")
      call su % write_data(n_active, "n_active")
      call su % write_data(gen_per_batch, "gen_per_batch")

      ! Add description of each variable
      call su % write_attribute_string("n_particles", &
           "description", "Number of particles per generation")
      call su % write_attribute_string("n_batches", &
           "description", "Total number of batches")
      call su % write_attribute_string("n_inactive", &
           "description", "Number of inactive batches")
      call su % write_attribute_string("n_active", &
           "description", "Number of active batches")
      call su % write_attribute_string("gen_per_batch", &
           "description", "Number of generations per batch")
    end if

    call hdf5_write_geometry()
    call hdf5_write_materials()
    call hdf5_write_nuclides()
    if (n_tallies > 0) then
      call hdf5_write_tallies()
    end if

    ! Terminate access to the file.
    call su % file_close()

  end subroutine hdf5_write_summary

!===============================================================================
! HDF5_WRITE_HEADER
!===============================================================================

  subroutine hdf5_write_header()

    ! Write version information
    call su % write_data(VERSION_MAJOR, "version_major")
    call su % write_data(VERSION_MINOR, "version_minor")
    call su % write_data(VERSION_RELEASE, "version_release")

    ! Write current date and time
    call su % write_data(time_stamp(), "date_and_time")

    ! Write MPI information
    call su % write_data(n_procs, "n_procs")
    call su % write_attribute_string("n_procs", "description", &
         "Number of MPI processes")

  end subroutine hdf5_write_header

!===============================================================================
! HDF5_WRITE_GEOMETRY
!===============================================================================

  subroutine hdf5_write_geometry()

    integer          :: i, j, k, m
    integer, allocatable :: lattice_universes(:,:,:)
    type(Cell),     pointer :: c => null()
    type(Surface),  pointer :: s => null()
    type(Universe), pointer :: u => null()
    class(Lattice), pointer :: lat => null()

    ! Use H5LT interface to write number of geometry objects
    call su % write_data(n_cells, "n_cells", group="geometry")
    call su % write_data(n_surfaces, "n_surfaces", group="geometry")
    call su % write_data(n_universes, "n_universes", group="geometry")
    call su % write_data(n_lattices, "n_lattices", group="geometry")

    ! ==========================================================================
    ! WRITE INFORMATION ON CELLS

    ! Create a cell group (nothing directly written in this group) then close
    call su % open_group("geometry/cells")
    call su % close_group()

    ! Write information on each cell
    CELL_LOOP: do i = 1, n_cells
      c => cells(i)

      ! Write internal OpenMC index for this cell
      call su % write_data(i, "index", &
           group="geometry/cells/cell " // trim(to_str(c % id)))

      ! Write universe for this cell
      call su % write_data(universes(c % universe) % id, "universe", &
           group="geometry/cells/cell " // trim(to_str(c % id)))

      ! Write information on what fills this cell
      select case (c % type)
      case (CELL_NORMAL)
        call su % write_data("normal", "fill_type", &
             group="geometry/cells/cell " // trim(to_str(c % id)))
        if (c % material == MATERIAL_VOID) then
          call su % write_data(-1, "material", &
               group="geometry/cells/cell " // trim(to_str(c % id)))
        else
          call su % write_data(materials(c % material) % id, "material", &
               group="geometry/cells/cell " // trim(to_str(c % id)))
        end if

      case (CELL_FILL)
        call su % write_data("universe", "fill_type", &
             group="geometry/cells/cell " // trim(to_str(c % id)))
        call su % write_data(universes(c % fill) % id, "fill", &
             group="geometry/cells/cell " // trim(to_str(c % id)))

        if (allocated(c % translation)) then
          call su % write_data(1, "translated", &
               group="geometry/cells/cell " // trim(to_str(c % id)))
          call su % write_data(c % translation, "translation", length=3, &
               group="geometry/cells/cell " // trim(to_str(c % id)))
        else
          call su % write_data(0, "translated", &
               group="geometry/cells/cell " // trim(to_str(c % id)))
        end if

        if (allocated(c % rotation_matrix)) then
          call su % write_data(1, "rotated", &
               group="geometry/cells/cell " // trim(to_str(c % id)))
          call su % write_data(c % rotation, "rotation", length=3, &
               group="geometry/cells/cell " // trim(to_str(c % id)))
        else
          call su % write_data(0, "rotated", &
               group="geometry/cells/cell " // trim(to_str(c % id)))
        end if

      case (CELL_LATTICE)
        call su % write_data("lattice", "fill_type", &
             group="geometry/cells/cell " // trim(to_str(c % id)))
        call su % write_data(lattices(c % fill) % obj % id, "lattice", &
             group="geometry/cells/cell " // trim(to_str(c % id))) 
      end select

      ! Write list of bounding surfaces
      if (c % n_surfaces > 0) then
        call su % write_data(c % surfaces, "surfaces", length= c % n_surfaces, &
             group="geometry/cells/cell " // trim(to_str(c % id)))
      end if

    end do CELL_LOOP

    ! ==========================================================================
    ! WRITE INFORMATION ON SURFACES

    ! Create surfaces group (nothing directly written here) then close
    call su % open_group("geometry/surfaces")
    call su % close_group()

    ! Write information on each surface
    SURFACE_LOOP: do i = 1, n_surfaces
      s => surfaces(i)

      ! Write internal OpenMC index for this surface
      call su % write_data(i, "index", &
           group="geometry/surfaces/surface " // trim(to_str(s % id)))

      ! Write surface type
      select case (s % type)
      case (SURF_PX)
        call su % write_data("X Plane", "type", &
             group="geometry/surfaces/surface " // trim(to_str(s % id)))
      case (SURF_PY)
        call su % write_data("Y Plane", "type", &
             group="geometry/surfaces/surface " // trim(to_str(s % id)))
      case (SURF_PZ)
        call su % write_data("Z Plane", "type", &
             group="geometry/surfaces/surface " // trim(to_str(s % id)))
      case (SURF_PLANE)
        call su % write_data("Plane", "type", &
             group="geometry/surfaces/surface " // trim(to_str(s % id)))
      case (SURF_CYL_X)
        call su % write_data("X Cylinder", "type", &
             group="geometry/surfaces/surface " // trim(to_str(s % id)))
      case (SURF_CYL_Y)
        call su % write_data("Y Cylinder", "type", &
             group="geometry/surfaces/surface " // trim(to_str(s % id)))
      case (SURF_CYL_Z)
        call su % write_data("Z Cylinder", "type", &
             group="geometry/surfaces/surface " // trim(to_str(s % id)))
      case (SURF_SPHERE)
        call su % write_data("Sphere", "type", &
             group="geometry/surfaces/surface " // trim(to_str(s % id)))
      case (SURF_CONE_X)
        call su % write_data("X Cone", "type", &
             group="geometry/surfaces/surface " // trim(to_str(s % id)))
      case (SURF_CONE_Y)
        call su % write_data("Y Cone", "type", &
             group="geometry/surfaces/surface " // trim(to_str(s % id)))
      case (SURF_CONE_Z)
        call su % write_data("Z Cone", "type", &
             group="geometry/surfaces/surface " // trim(to_str(s % id)))
      end select

      ! Write coefficients for surface
      call su % write_data(s % coeffs, "coefficients", length=size(s % coeffs), &
           group="geometry/surfaces/surface " // trim(to_str(s % id)))

      ! Write positive neighbors
      if (allocated(s % neighbor_pos)) then
        call su % write_data(s % neighbor_pos, "neighbors_positive", &
             length=size(s % neighbor_pos), &
             group="geometry/surfaces/surface " // trim(to_str(s % id)))
      end if

      ! Write negative neighbors
      if (allocated(s % neighbor_neg)) then
        call su % write_data(s % neighbor_neg, "neighbors_negative", &
             length=size(s % neighbor_neg), &
             group="geometry/surfaces/surface " // trim(to_str(s % id)))
      end if

      ! Write boundary condition
      select case (s % bc)
      case (BC_TRANSMIT)
        call su % write_data("transmission", "boundary_condition", &
             group="geometry/surfaces/surface " // trim(to_str(s % id)))
      case (BC_VACUUM)
        call su % write_data("vacuum", "boundary_condition", &
             group="geometry/surfaces/surface " // trim(to_str(s % id)))
      case (BC_REFLECT)
        call su % write_data("reflective", "boundary_condition", &
             group="geometry/surfaces/surface " // trim(to_str(s % id)))
      case (BC_PERIODIC)
        call su % write_data("periodic", "boundary_condition", &
             group="geometry/surfaces/surface " // trim(to_str(s % id)))
      end select

    end do SURFACE_LOOP

    ! ==========================================================================
    ! WRITE INFORMATION ON UNIVERSES

    ! Create universes group (nothing directly written here) then close
    call su % open_group("geometry/universes")
    call su % close_group()

    ! Write information on each universe
    UNIVERSE_LOOP: do i = 1, n_universes
      u => universes(i)

      ! Write internal OpenMC index for this universe
      call su % write_data(i, "index", &
           group="geometry/universes/universe " // trim(to_str(u % id)))

      ! Write list of cells in this universe
      if (u % n_cells > 0) then
        call su % write_data(u % cells, "cells", length=u % n_cells, &
             group="geometry/universes/universe " // trim(to_str(u % id)))
      end if

    end do UNIVERSE_LOOP

    ! ==========================================================================
    ! WRITE INFORMATION ON LATTICES

    ! Create lattices group (nothing directly written here) then close
    call su % open_group("geometry/lattices")
    call su % close_group()

    ! Write information on each lattice
    LATTICE_LOOP: do i = 1, n_lattices
      lat => lattices(i) % obj

<<<<<<< HEAD
      ! Write internal OpenMC index for this lattice
      call su % write_data(i, "index", &
           group="geometry/lattices/lattice " // trim(to_str(lat % id)))

      ! Write lattice type
      select case(lat % type)
      case (LATTICE_RECT)
=======
      select type (lat)
      type is (RectLattice)
        ! Write lattice type.
>>>>>>> efb3ca04
        call su % write_data("rectangular", "type", &
             group="geometry/lattices/lattice " // trim(to_str(lat % id)))

        ! Write number of lattice cells.
        call su % write_data(lat % n_cells, "n_cells", length=3, &
             group="geometry/lattices/lattice " // trim(to_str(lat % id)))

<<<<<<< HEAD
      ! Write lattice dimensions, lower left corner, and width of element
      call su % write_data(lat % dimension, "dimension", &
           length=lat % n_dimension, &
           group="geometry/lattices/lattice " // trim(to_str(lat % id)))
      call su % write_data(lat % lower_left, "lower_left", &
           length=lat % n_dimension, &
           group="geometry/lattices/lattice " // trim(to_str(lat % id)))
      call su % write_data(lat % width, "width", &
           length=lat % n_dimension, &
           group="geometry/lattices/lattice " // trim(to_str(lat % id)))

      call su % write_data(lat % outer, "outer", &
           group="geometry/lattices/lattice " // trim(to_str(lat % id)))

      ! Determine dimensions of lattice
      n_x = lat % dimension(1)
      n_y = lat % dimension(2)
      if (lat % n_dimension == 3) then
        n_z = lat % dimension(3)
      else
        n_z = 1
      end if
=======
        ! Write lattice lower-left.
        if (lat % is_3d) then
          call su % write_data(lat % lower_left, "lower_left", length=3, &
               group="geometry/lattices/lattice " // trim(to_str(lat % id)))
        else
          call su % write_data(lat % lower_left, "lower_left", length=2, &
               group="geometry/lattices/lattice " // trim(to_str(lat % id)))
        end if
>>>>>>> efb3ca04

        ! Write lattice pitch.
        if (lat % is_3d) then
          call su % write_data(lat % pitch, "pitch", length=3, &
               group="geometry/lattices/lattice " // trim(to_str(lat % id)))
        else
          call su % write_data(lat % pitch, "pitch", length=2, &
               group="geometry/lattices/lattice " // trim(to_str(lat % id)))
        end if

        ! Write lattice universes.
        allocate(lattice_universes(lat % n_cells(1), lat % n_cells(2), &
            &lat % n_cells(3)))
        do j = 1, lat % n_cells(1)
          do k = 1, lat % n_cells(2)
            do m = 1, lat % n_cells(3)
              lattice_universes(j,k,m) = universes(lat % universes(j,k,m)) % id
            end do
          end do
        end do
        call su % write_data(lattice_universes, "universes", &
             length=lat % n_cells, &
             group="geometry/lattices/lattice " // trim(to_str(lat % id)))
        deallocate(lattice_universes)

      type is (HexLattice)
        ! Write lattice type.
        call su % write_data("hexagonal", "type", &
             group="geometry/lattices/lattice " // trim(to_str(lat % id)))

        ! Write number of lattice cells.
        call su % write_data(lat % n_rings, "n_rings", &
             group="geometry/lattices/lattice " // trim(to_str(lat % id)))
        call su % write_data(lat % n_rings, "n_axial", &
             group="geometry/lattices/lattice " // trim(to_str(lat % id)))

        ! Write lattice center.
        if (lat % is_3d) then
          call su % write_data(lat % center, "center", length=3, &
               group="geometry/lattices/lattice " // trim(to_str(lat % id)))
        else
          call su % write_data(lat % center, "center", length=2, &
               group="geometry/lattices/lattice " // trim(to_str(lat % id)))
        end if

        ! Write lattice pitch.
        if (lat % is_3d) then
          call su % write_data(lat % pitch, "pitch", length=2, &
               group="geometry/lattices/lattice " // trim(to_str(lat % id)))
        else
          call su % write_data(lat % pitch, "pitch", length=1, &
               group="geometry/lattices/lattice " // trim(to_str(lat % id)))
        end if

        ! Write lattice universes.
        allocate(lattice_universes(2*lat % n_rings - 1, 2*lat % n_rings - 1, &
            &lat % n_axial))
        do j = 1, lat % n_axial
          do k = 1, 2*lat % n_rings - 1
            do m = 1, 2*lat % n_rings - 1
              if (j + k < lat % n_rings + 1) then
                ! This array position is never used; put a -1 to indicate this
                lattice_universes(j,k,m) = -1
                cycle
              else if (j + k > 3*lat % n_rings - 1) then
                ! This array position is never used; put a -1 to indicate this
                lattice_universes(j,k,m) = -1
                cycle
              end if
              lattice_universes(j,k,m) = universes(lat % universes(j,k,m)) % id
            end do
          end do
        end do
        call su % write_data(lattice_universes, "universes", &
             &length=(/lat % n_axial, 2*lat % n_rings-1, 2*lat % n_rings-1/), &
             &group="geometry/lattices/lattice " // trim(to_str(lat % id)))
        deallocate(lattice_universes)
      end select
    end do LATTICE_LOOP

  end subroutine hdf5_write_geometry

!===============================================================================
! HDF5_WRITE_MATERIALS
!===============================================================================

  subroutine hdf5_write_materials()

    integer          :: i
    integer          :: j
    integer, allocatable :: zaids(:)
    type(Material), pointer :: m => null()

    ! Use H5LT interface to write number of materials
    call su % write_data(n_materials, "n_materials", group="materials")

    ! Write information on each material
    do i = 1, n_materials
      m => materials(i)

      ! Write internal OpenMC index for this material
      call su % write_data(i, "index", &
           group="materials/material " // trim(to_str(m % id)))

      ! Write atom density with units
      call su % write_data(m % density, "atom_density", &
           group="materials/material " // trim(to_str(m % id)))
      call su % write_attribute_string("atom_density", "units", "atom/b-cm", &
           group="materials/material " // trim(to_str(m % id)))

      ! Copy ZAID for each nuclide to temporary array
      allocate(zaids(m % n_nuclides))
      do j = 1, m % n_nuclides
        zaids(j) = nuclides(m % nuclide(j)) % zaid
      end do

      ! Write temporary array to 'nuclides'
      call su % write_data(zaids, "nuclides", length=m % n_nuclides, &
           group="materials/material " // trim(to_str(m % id)))

      ! Deallocate temporary array
      deallocate(zaids)

      ! Write atom densities
      call su % write_data(m % atom_density, "nuclide_densities", &
           length=m % n_nuclides, &
           group="materials/material " // trim(to_str(m % id)))

      ! Write S(a,b) information if present
      call su % write_data(m % n_sab, "n_sab", &
           group="materials/material " // trim(to_str(m % id)))

      if (m % n_sab > 0) then
        call su % write_data(m % i_sab_nuclides, "i_sab_nuclides", &
             length=m % n_sab, &
             group="materials/material " // trim(to_str(m % id)))
        call su % write_data(m % i_sab_tables, "i_sab_tables", &
             length=m % n_sab, &
             group="materials/material " // trim(to_str(m % id)))
        do j = 1, m % n_sab
          call su % write_data(m % sab_names(j), to_str(j), &
               group="materials/material " // &
               trim(to_str(m % id)) // "/sab_tables")
        end do
      end if

    end do

  end subroutine hdf5_write_materials

!===============================================================================
! HDF5_WRITE_TALLIES
!===============================================================================

  subroutine hdf5_write_tallies()

    integer           :: i, j
    integer, allocatable :: temp_array(:) ! nuclide bin array
    type(StructuredMesh), pointer :: m => null()
    type(TallyObject), pointer :: t => null()

    ! Write total number of meshes
    call su % write_data(n_meshes, "n_meshes", group="tallies")

    ! Write information for meshes
    MESH_LOOP: do i = 1, n_meshes
      m => meshes(i)

      ! Write type and number of dimensions
      call su % write_data(m % type, "type", &
           group="tallies/mesh " // trim(to_str(m % id)))

      call su % write_data(m % n_dimension, "n_dimension", &
           group="tallies/mesh " // trim(to_str(m % id)))

      ! Write mesh information
      call su % write_data(m % dimension, "dimension", &
           length=m % n_dimension, &
           group="tallies/mesh " // trim(to_str(m % id)))
      call su % write_data(m % lower_left, "lower_left", &
           length=m % n_dimension, &
           group="tallies/mesh " // trim(to_str(m % id)))
      call su % write_data(m % upper_right, "upper_right", &
           length=m % n_dimension, &
           group="tallies/mesh " // trim(to_str(m % id)))
      call su % write_data(m % width, "width", &
           length=m % n_dimension, &
           group="tallies/mesh " // trim(to_str(m % id)))

    end do MESH_LOOP

    ! Write number of tallies
    call su % write_data(n_tallies, "n_tallies", group="tallies")

    TALLY_METADATA: do i = 1, n_tallies
      ! Get pointer to tally
      t => tallies(i)

      ! Write size of each tally
      call su % write_data(t % total_score_bins, "total_score_bins", &
           group="tallies/tally " // trim(to_str(t % id)))
      call su % write_data(t % total_filter_bins, "total_filter_bins", &
           group="tallies/tally " // trim(to_str(t % id)))

      ! Write number of filters
      call su % write_data(t % n_filters, "n_filters", &
           group="tallies/tally " // trim(to_str(t % id)))

      FILTER_LOOP: do j = 1, t % n_filters
        ! Write type of filter
        call su % write_data(t % filters(j) % type, "type", &
             group="tallies/tally " // trim(to_str(t % id)) &
                // "/filter " // trim(to_str(j)))

        ! Write number of bins for this filter
        call su % write_data(t % filters(j) % n_bins, "n_bins", &
             group="tallies/tally " // trim(to_str(t % id)) &
                // "/filter " // trim(to_str(j)))

        ! Write filter bins
        if (t % filters(j) % type == FILTER_ENERGYIN .or. &
             t % filters(j) % type == FILTER_ENERGYOUT) then
          call su % write_data(t % filters(j) % real_bins, "bins", &
               length=size(t % filters(j) % real_bins), &
               group="tallies/tally " // trim(to_str(t % id)) &
                // "/filter " // trim(to_str(j)))
        else
          call su % write_data(t % filters(j) % int_bins, "bins", &
               length=size(t % filters(j) % int_bins), &
               group="tallies/tally " // trim(to_str(t % id)) &
                // "/filter " // trim(to_str(j)))
        end if

        ! Write name of type
        select case (t % filters(j) % type)
        case(FILTER_UNIVERSE)
          call su % write_data("universe", "type_name", &
               group="tallies/tally " // trim(to_str(t % id)) &
                // "/filter " // trim(to_str(j)))
        case(FILTER_MATERIAL)
          call su % write_data("material", "type_name", &
               group="tallies/tally " // trim(to_str(t % id)) &
                // "/filter " // trim(to_str(j)))
        case(FILTER_CELL)
          call su % write_data("cell", "type_name", &
               group="tallies/tally " // trim(to_str(t % id)) &
                // "/filter " // trim(to_str(j)))
        case(FILTER_CELLBORN)
          call su % write_data("cellborn", "type_name", &
               group="tallies/tally " // trim(to_str(t % id)) &
                // "/filter " // trim(to_str(j)))
        case(FILTER_SURFACE)
          call su % write_data("surface", "type_name", &
               group="tallies/tally " // trim(to_str(t % id)) &
                // "/filter " // trim(to_str(j)))
        case(FILTER_MESH)
          call su % write_data("mesh", "type_name", &
               group="tallies/tally " // trim(to_str(t % id)) &
                // "/filter " // trim(to_str(j)))
        case(FILTER_ENERGYIN)
          call su % write_data("energy", "type_name", &
          group="tallies/tally " // trim(to_str(t % id)) &
                // "/filter " // trim(to_str(j)))
        case(FILTER_ENERGYOUT)
          call su % write_data("energyout", "type_name", &
          group="tallies/tally " // trim(to_str(t % id)) &
                // "/filter " // trim(to_str(j)))
        end select

      end do FILTER_LOOP

      ! Write number of nuclide bins
      call su % write_data(t % n_nuclide_bins, "n_nuclide_bins", &
           group="tallies/tally " // trim(to_str(t % id)))

      ! Create temporary array for nuclide bins
      allocate(temp_array(t % n_nuclide_bins))
      NUCLIDE_LOOP: do j = 1, t % n_nuclide_bins
        if (t % nuclide_bins(j) > 0) then
          temp_array(j) = nuclides(t % nuclide_bins(j)) % zaid
        else
          temp_array(j) = t % nuclide_bins(j)
        end if
      end do NUCLIDE_LOOP

      ! Write and deallocate nuclide bins
      call su % write_data(temp_array, "nuclide_bins", length=t % n_nuclide_bins, &
           group="tallies/tally " // trim(to_str(t % id)))
      deallocate(temp_array)

      ! Write number of score bins
      call su % write_data(t % n_score_bins, "n_score_bins", &
           group="tallies/tally " // trim(to_str(t % id)))
      call su % write_data(t % score_bins, "score_bins", length=t % n_score_bins, &
           group="tallies/tally " // trim(to_str(t % id)))

    end do TALLY_METADATA

  end subroutine hdf5_write_tallies

!===============================================================================
! HDF5_WRITE_NUCLIDES
!===============================================================================

  subroutine hdf5_write_nuclides()

    integer        :: i, j
    integer        :: size_total
    integer        :: size_xs
    integer        :: size_angle
    integer        :: size_energy
    type(Nuclide),  pointer :: nuc => null()
    type(Reaction), pointer :: rxn => null()
    type(UrrData),  pointer :: urr => null()

    ! Use H5LT interface to write number of nuclides
    call su % write_data(n_nuclides_total, "n_nuclides", group="nuclides")

    ! Write information on each nuclide
    NUCLIDE_LOOP: do i = 1, n_nuclides_total
      nuc => nuclides(i)

      ! Write internal OpenMC index for this nuclide
      call su % write_data(i, "index", &
           group="nuclides/" // trim(nuc % name))

      ! Determine size of cross-sections
      size_xs = (5 + nuc % n_reaction) * nuc % n_grid * 8
      size_total = size_xs

      ! Write some basic attributes
      call su % write_data(nuc % zaid, "zaid", &
           group="nuclides/" // trim(nuc % name))
      call su % write_data(xs_listings(nuc % listing) % alias, "alias", &
           group="nuclides/" // trim(nuc % name))
      call su % write_data(nuc % awr, "awr", &
           group="nuclides/" // trim(nuc % name))
      call su % write_data(nuc % kT, "kT", &
           group="nuclides/" // trim(nuc % name))
      call su % write_data(nuc % n_grid, "n_grid", &
           group="nuclides/" // trim(nuc % name))
      call su % write_data(nuc % n_reaction, "n_reactions", &
           group="nuclides/" // trim(nuc % name))
      call su % write_data(nuc % n_fission, "n_fission", &
           group="nuclides/" // trim(nuc % name))
      call su % write_data(size_xs, "size_xs", &
           group="nuclides/" // trim(nuc % name))

      ! =======================================================================
      ! WRITE INFORMATION ON EACH REACTION

      ! Create overall group for reactions and close it
      call su % open_group("nuclides/" // trim(nuc % name) // "/reactions")
      call su % close_group()

      RXN_LOOP: do j = 1, nuc % n_reaction
        ! Information on each reaction
        rxn => nuc % reactions(j)

        ! Determine size of angle distribution
        if (rxn % has_angle_dist) then
          size_angle = rxn % adist % n_energy * 16 + size(rxn % adist % data) * 8
        else
          size_angle = 0
        end if

        ! Determine size of energy distribution
        if (rxn % has_energy_dist) then
          size_energy = size(rxn % edist % data) * 8
        else
          size_energy = 0
        end if

        ! Write information on reaction
        call su % write_data(rxn % Q_value, "Q_value", &
             group="nuclides/" // trim(nuc % name) // "/reactions/" // &
             trim(reaction_name(rxn % MT)))
        call su % write_data(rxn % multiplicity, "multiplicity", &
             group="nuclides/" // trim(nuc % name) // "/reactions/" // &
             trim(reaction_name(rxn % MT)))
        call su % write_data(rxn % threshold, "threshold", &
             group="nuclides/" // trim(nuc % name) // "/reactions/" // &
             trim(reaction_name(rxn % MT)))
        call su % write_data(size_angle, "size_angle", &
             group="nuclides/" // trim(nuc % name) // "/reactions/" // &
             trim(reaction_name(rxn % MT)))
        call su % write_data(size_energy, "size_energy", &
             group="nuclides/" // trim(nuc % name) // "/reactions/" // &
             trim(reaction_name(rxn % MT)))

        ! Accumulate data size
        size_total = size_total + size_angle + size_energy
      end do RXN_LOOP

      ! =======================================================================
      ! WRITE INFORMATION ON URR PROBABILITY TABLES

      if (nuc % urr_present) then
        urr => nuc % urr_data
        call su % write_data(urr % n_energy, "urr_n_energy", &
             group="nuclides/" // trim(nuc % name))
        call su % write_data(urr % n_prob, "urr_n_prob", &
             group="nuclides/" // trim(nuc % name))
        call su % write_data(urr % interp, "urr_interp", &
             group="nuclides/" // trim(nuc % name))
        call su % write_data(urr % inelastic_flag, "urr_inelastic", &
             group="nuclides/" // trim(nuc % name))
        call su % write_data(urr % absorption_flag, "urr_absorption", &
             group="nuclides/" // trim(nuc % name))
        call su % write_data(urr % energy(1), "urr_min_E", &
             group="nuclides/" // trim(nuc % name))
        call su % write_data(urr % energy(urr % n_energy), "urr_max_E", &
             group="nuclides/" // trim(nuc % name))
      end if

      ! Write total memory used
      call su % write_data(size_total, "size_total", &
           group="nuclides/" // trim(nuc % name))

    end do NUCLIDE_LOOP

  end subroutine hdf5_write_nuclides

!===============================================================================
! HDF5_WRITE_TIMING
!===============================================================================

  subroutine hdf5_write_timing()

    integer(8)       :: total_particles
    real(8)          :: speed

    ! Write timing data
    call su % write_data(time_initialize % elapsed, "time_initialize", &
         group="timing")
    call su % write_data(time_read_xs % elapsed, "time_read_xs", &
         group="timing")
    call su % write_data(time_transport % elapsed, "time_transport", &
         group="timing")
    call su % write_data(time_bank % elapsed, "time_bank", &
         group="timing")
    call su % write_data(time_bank_sample % elapsed, "time_bank_sample", &
         group="timing")
    call su % write_data(time_bank_sendrecv % elapsed, "time_bank_sendrecv", &
         group="timing")
    call su % write_data(time_tallies % elapsed, "time_tallies", &
         group="timing")
    call su % write_data(time_inactive % elapsed, "time_inactive", &
         group="timing")
    call su % write_data(time_active % elapsed, "time_active", &
         group="timing")
    call su % write_data(time_finalize % elapsed, "time_finalize", &
         group="timing")
    call su % write_data(time_total % elapsed, "time_total", &
         group="timing")

    ! Add descriptions to timing data
    call su % write_attribute_string("time_initialize", "description", &
         "Total time elapsed for initialization (s)", group="timing")
    call su % write_attribute_string("time_read_xs", "description", &
         "Time reading cross-section libraries (s)", group="timing")
    call su % write_attribute_string("time_transport", "description", &
         "Time in transport only (s)", group="timing")
    call su % write_attribute_string("time_bank", "description", &
         "Total time synchronizing fission bank (s)", group="timing")
    call su % write_attribute_string("time_bank_sample", "description", &
         "Time between generations sampling source sites (s)", group="timing")
    call su % write_attribute_string("time_bank_sendrecv", "description", &
         "Time between generations SEND/RECVing source sites (s)", &
         group="timing")
    call su % write_attribute_string("time_tallies", "description", &
         "Time between batches accumulating tallies (s)", group="timing")
    call su % write_attribute_string("time_inactive", "description", &
         "Total time in inactive batches (s)", group="timing")
    call su % write_attribute_string("time_active", "description", &
         "Total time in active batches (s)", group="timing")
    call su % write_attribute_string("time_finalize", "description", &
         "Total time for finalization (s)", group="timing")
    call su % write_attribute_string("time_total", "description", &
         "Total time elapsed (s)", group="timing")

    ! Write calculation rate
    total_particles = n_particles * n_batches * gen_per_batch
    speed = real(total_particles) / (time_inactive % elapsed + &
         time_active % elapsed)
    call su % write_data(speed, "neutrons_per_second", group="timing")

  end subroutine hdf5_write_timing

#endif

end module hdf5_summary<|MERGE_RESOLUTION|>--- conflicted
+++ resolved
@@ -307,7 +307,6 @@
     LATTICE_LOOP: do i = 1, n_lattices
       lat => lattices(i) % obj
 
-<<<<<<< HEAD
       ! Write internal OpenMC index for this lattice
       call su % write_data(i, "index", &
            group="geometry/lattices/lattice " // trim(to_str(lat % id)))
@@ -315,11 +314,9 @@
       ! Write lattice type
       select case(lat % type)
       case (LATTICE_RECT)
-=======
       select type (lat)
       type is (RectLattice)
         ! Write lattice type.
->>>>>>> efb3ca04
         call su % write_data("rectangular", "type", &
              group="geometry/lattices/lattice " // trim(to_str(lat % id)))
 
@@ -327,30 +324,29 @@
         call su % write_data(lat % n_cells, "n_cells", length=3, &
              group="geometry/lattices/lattice " // trim(to_str(lat % id)))
 
-<<<<<<< HEAD
-      ! Write lattice dimensions, lower left corner, and width of element
-      call su % write_data(lat % dimension, "dimension", &
-           length=lat % n_dimension, &
-           group="geometry/lattices/lattice " // trim(to_str(lat % id)))
-      call su % write_data(lat % lower_left, "lower_left", &
-           length=lat % n_dimension, &
-           group="geometry/lattices/lattice " // trim(to_str(lat % id)))
-      call su % write_data(lat % width, "width", &
-           length=lat % n_dimension, &
-           group="geometry/lattices/lattice " // trim(to_str(lat % id)))
-
-      call su % write_data(lat % outer, "outer", &
-           group="geometry/lattices/lattice " // trim(to_str(lat % id)))
-
-      ! Determine dimensions of lattice
-      n_x = lat % dimension(1)
-      n_y = lat % dimension(2)
-      if (lat % n_dimension == 3) then
-        n_z = lat % dimension(3)
-      else
-        n_z = 1
-      end if
-=======
+        ! Write lattice dimensions, lower left corner, and width of element
+        call su % write_data(lat % dimension, "dimension", &
+             length=lat % n_dimension, &
+             group="geometry/lattices/lattice " // trim(to_str(lat % id)))
+        call su % write_data(lat % lower_left, "lower_left", &
+             length=lat % n_dimension, &
+             group="geometry/lattices/lattice " // trim(to_str(lat % id)))
+        call su % write_data(lat % width, "width", &
+             length=lat % n_dimension, &
+             group="geometry/lattices/lattice " // trim(to_str(lat % id)))
+
+        call su % write_data(lat % outer, "outer", &
+             group="geometry/lattices/lattice " // trim(to_str(lat % id)))
+
+        ! Determine dimensions of lattice
+        n_x = lat % dimension(1)
+        n_y = lat % dimension(2)
+        if (lat % n_dimension == 3) then
+          n_z = lat % dimension(3)
+        else
+          n_z = 1
+        end if
+
         ! Write lattice lower-left.
         if (lat % is_3d) then
           call su % write_data(lat % lower_left, "lower_left", length=3, &
@@ -359,7 +355,6 @@
           call su % write_data(lat % lower_left, "lower_left", length=2, &
                group="geometry/lattices/lattice " // trim(to_str(lat % id)))
         end if
->>>>>>> efb3ca04
 
         ! Write lattice pitch.
         if (lat % is_3d) then
