#include "openmc/source.h"

#if defined(__unix__) || (defined(__APPLE__) && defined(__MACH__))
#define HAS_DYNAMIC_LINKING
#endif

#include <algorithm> // for move

#ifdef HAS_DYNAMIC_LINKING
#include <dlfcn.h> // for dlopen, dlsym, dlclose, dlerror
#endif

#include "xtensor/xadapt.hpp"
#include <fmt/core.h>

#include "openmc/bank.h"
#include "openmc/capi.h"
#include "openmc/cell.h"
#include "openmc/error.h"
#include "openmc/file_utils.h"
#include "openmc/hdf5_interface.h"
#include "openmc/material.h"
#include "openmc/memory.h"
#include "openmc/message_passing.h"
#include "openmc/mgxs_interface.h"
#include "openmc/nuclide.h"
#include "openmc/random_lcg.h"
#include "openmc/search.h"
#include "openmc/settings.h"
#include "openmc/simulation.h"
#include "openmc/state_point.h"
#include "openmc/xml_interface.h"

#ifdef OPENMC_MCPL
#include <mcpl.h>
#endif

namespace openmc {

//==============================================================================
// Global variables
//==============================================================================

#ifdef OPENMC_MCPL
const bool MCPL_ENABLED = true;
#else
const bool MCPL_ENABLED = false;
#endif

namespace model {

vector<unique_ptr<Source>> external_sources;
}

//==============================================================================
// IndependentSource implementation
//==============================================================================

IndependentSource::IndependentSource(
  UPtrSpace space, UPtrAngle angle, UPtrDist energy, UPtrDist time)
  : space_ {std::move(space)}, angle_ {std::move(angle)},
    energy_ {std::move(energy)}, time_ {std::move(time)}
{}

IndependentSource::IndependentSource(pugi::xml_node node)
{
  // Check for particle type
  if (check_for_node(node, "particle")) {
    auto temp_str = get_node_value(node, "particle", true, true);
    if (temp_str == "neutron") {
      particle_ = ParticleType::neutron;
    } else if (temp_str == "photon") {
      particle_ = ParticleType::photon;
      settings::photon_transport = true;
    } else {
      fatal_error(std::string("Unknown source particle type: ") + temp_str);
    }
  }

  // Check for source strength
  if (check_for_node(node, "strength")) {
    strength_ = std::stod(get_node_value(node, "strength"));
  }

  // Check for external source file
  if (check_for_node(node, "file")) {

  } else {

    // Spatial distribution for external source
    if (check_for_node(node, "space")) {
      // Get pointer to spatial distribution
      pugi::xml_node node_space = node.child("space");

      // Check for type of spatial distribution and read
      std::string type;
      if (check_for_node(node_space, "type"))
        type = get_node_value(node_space, "type", true, true);
      if (type == "cartesian") {
        space_ = UPtrSpace {new CartesianIndependent(node_space)};
      } else if (type == "cylindrical") {
        space_ = UPtrSpace {new CylindricalIndependent(node_space)};
      } else if (type == "spherical") {
        space_ = UPtrSpace {new SphericalIndependent(node_space)};
      } else if (type == "box") {
        space_ = UPtrSpace {new SpatialBox(node_space)};
      } else if (type == "fission") {
        space_ = UPtrSpace {new SpatialBox(node_space, true)};
      } else if (type == "point") {
        space_ = UPtrSpace {new SpatialPoint(node_space)};
      } else {
        fatal_error(fmt::format(
          "Invalid spatial distribution for external source: {}", type));
      }

    } else {
      // If no spatial distribution specified, make it a point source
      space_ = UPtrSpace {new SpatialPoint()};
    }

    // Determine external source angular distribution
    if (check_for_node(node, "angle")) {
      // Get pointer to angular distribution
      pugi::xml_node node_angle = node.child("angle");

      // Check for type of angular distribution
      std::string type;
      if (check_for_node(node_angle, "type"))
        type = get_node_value(node_angle, "type", true, true);
      if (type == "isotropic") {
        angle_ = UPtrAngle {new Isotropic()};
      } else if (type == "monodirectional") {
        angle_ = UPtrAngle {new Monodirectional(node_angle)};
      } else if (type == "mu-phi") {
        angle_ = UPtrAngle {new PolarAzimuthal(node_angle)};
      } else {
        fatal_error(fmt::format(
          "Invalid angular distribution for external source: {}", type));
      }

    } else {
      angle_ = UPtrAngle {new Isotropic()};
    }

    // Determine external source energy distribution
    if (check_for_node(node, "energy")) {
      pugi::xml_node node_dist = node.child("energy");
      energy_ = distribution_from_xml(node_dist);
    } else {
      // Default to a Watt spectrum with parameters 0.988 MeV and 2.249 MeV^-1
      energy_ = UPtrDist {new Watt(0.988e6, 2.249e-6)};
    }

    // Determine external source time distribution
    if (check_for_node(node, "time")) {
      pugi::xml_node node_dist = node.child("time");
      time_ = distribution_from_xml(node_dist);
    } else {
      // Default to a Constant time T=0
      double T[] {0.0};
      double p[] {1.0};
      time_ = UPtrDist {new Discrete {T, p, 1}};
    }
  }
}

SourceSite IndependentSource::sample(uint64_t* seed) const
{
  SourceSite site;

  // Repeat sampling source location until a good site has been found
  bool found = false;
  int n_reject = 0;
  static int n_accept = 0;
  while (!found) {
    // Set particle type
    site.particle = particle_;

    // Sample spatial distribution
    site.r = space_->sample(seed);

    // Now search to see if location exists in geometry
    int32_t cell_index, instance;
    double xyz[] {site.r.x, site.r.y, site.r.z};
    int err = openmc_find_cell(xyz, &cell_index, &instance);
    found = (err != OPENMC_E_GEOMETRY);

    // Check if spatial site is in fissionable material
    if (found) {
      auto space_box = dynamic_cast<SpatialBox*>(space_.get());
      if (space_box) {
        if (space_box->only_fissionable()) {
          // Determine material
          const auto& c = model::cells[cell_index];
          auto mat_index =
            c->material_.size() == 1 ? c->material_[0] : c->material_[instance];

          if (mat_index == MATERIAL_VOID) {
            found = false;
          } else {
            if (!model::materials[mat_index]->fissionable_)
              found = false;
          }
        }
      }
    }

    // Check for rejection
    if (!found) {
      ++n_reject;
      if (n_reject >= EXTSRC_REJECT_THRESHOLD &&
          static_cast<double>(n_accept) / n_reject <= EXTSRC_REJECT_FRACTION) {
        fatal_error("More than 95% of external source sites sampled were "
                    "rejected. Please check your external source definition.");
      }
    }
  }

  // Increment number of accepted samples
  ++n_accept;

  // Sample angle
  site.u = angle_->sample(seed);

  // Check for monoenergetic source above maximum particle energy
  auto p = static_cast<int>(particle_);
  auto energy_ptr = dynamic_cast<Discrete*>(energy_.get());
  if (energy_ptr) {
    auto energies = xt::adapt(energy_ptr->x());
    if (xt::any(energies > data::energy_max[p])) {
      fatal_error("Source energy above range of energies of at least "
                  "one cross section table");
    } else if (xt::any(energies < data::energy_min[p])) {
      fatal_error("Source energy below range of energies of at least "
                  "one cross section table");
    }
  }

  while (true) {
    // Sample energy spectrum
    site.E = energy_->sample(seed);

    // Resample if energy falls outside minimum or maximum particle energy
    if (site.E < data::energy_max[p] && site.E > data::energy_min[p])
      break;
  }

  // Sample particle creation time
  site.time = time_->sample(seed);

  return site;
}

//==============================================================================
// FileSource implementation
//==============================================================================

FileSource::FileSource(std::string path)
{
  // Check if source file exists
  if (!file_exists(path)) {
    fatal_error(fmt::format("Source file '{}' does not exist.", path));
  }

  // Read the source from a binary file instead of sampling from some
  // assumed source distribution
  write_message(6, "Reading source file from {}...", path);

  // Open the binary file
  hid_t file_id = file_open(path, 'r', true);

  // Check to make sure this is a source file
  std::string filetype;
  read_attribute(file_id, "filetype", filetype);
  if (filetype != "source" && filetype != "statepoint") {
    fatal_error("Specified starting source file not a source file type.");
  }

  // Read in the source particles
  read_source_bank(file_id, sites_, false);

  // Close file
  file_close(file_id);
}

#ifdef OPENMC_MCPL
FileSource::FileSource(mcpl_file_t mcpl_file)
{
  //do checks on the mcpl_file to see if particles are many enough.
  // should model this on the example source shown in the docs.
  size_t n_sites=mcpl_hdr_nparticles(mcpl_file);

  sites_.resize(n_sites);
  for (int i=0;i<n_sites;i++){
    SourceSite site_;

    const mcpl_particle_t *mcpl_particle;
    //extract particle from mcpl-file
    mcpl_particle=mcpl_read(mcpl_file);
    // check if it is a neutron or a photon. otherwise skip
    while ( mcpl_particle->pdgcode!=2112 && mcpl_particle->pdgcode!=22 ) {
      mcpl_particle=mcpl_read(mcpl_file);
      //should check for file exhaustion This could happen if particles are other than
      //neutrons or photons
    }

    if(mcpl_particle->pdgcode==2112) {
      site_.particle=ParticleType::neutron;
    } else if (mcpl_particle->pdgcode==22) {
      site_.particle=ParticleType::photon;
    }

    //particle is good, convert to openmc-formalism
    site_.r.x=mcpl_particle->position[0];
    site_.r.y=mcpl_particle->position[1];
    site_.r.z=mcpl_particle->position[2];

    site_.u.x=mcpl_particle->direction[0];
    site_.u.y=mcpl_particle->direction[1];
    site_.u.z=mcpl_particle->direction[2];

    //mcpl stores kinetic energy in MeV
    site_.E=mcpl_particle->ekin*1e6;
    //mcpl stores time in ms
    site_.time=mcpl_particle->time*1e-3;
    site_.wgt=mcpl_particle->weight;
    site_.delayed_group=0;
    sites_[i]=site_;
  }
  mcpl_close_file(mcpl_file);
}
#endif //OPENMC_MCPL

SourceSite FileSource::sample(uint64_t* seed) const
{
  size_t i_site = sites_.size() * prn(seed);
  return sites_[i_site];
}

//==============================================================================
// CustomSourceWrapper implementation
//==============================================================================

CustomSourceWrapper::CustomSourceWrapper(
  std::string path, std::string parameters)
{
#ifdef HAS_DYNAMIC_LINKING
  // Open the library
  shared_library_ = dlopen(path.c_str(), RTLD_LAZY);
  if (!shared_library_) {
    fatal_error("Couldn't open source library " + path);
  }

  // reset errors
  dlerror();

  // get the function to create the custom source from the library
  auto create_custom_source = reinterpret_cast<create_custom_source_t*>(
    dlsym(shared_library_, "openmc_create_source"));

  // check for any dlsym errors
  auto dlsym_error = dlerror();
  if (dlsym_error) {
    std::string error_msg = fmt::format(
      "Couldn't open the openmc_create_source symbol: {}", dlsym_error);
    dlclose(shared_library_);
    fatal_error(error_msg);
  }

  // create a pointer to an instance of the custom source
  custom_source_ = create_custom_source(parameters);

#else
  fatal_error("Custom source libraries have not yet been implemented for "
              "non-POSIX systems");
#endif
}

CustomSourceWrapper::~CustomSourceWrapper()
{
  // Make sure custom source is cleared before closing shared library
  if (custom_source_.get())
    custom_source_.reset();

#ifdef HAS_DYNAMIC_LINKING
  dlclose(shared_library_);
#else
  fatal_error("Custom source libraries have not yet been implemented for "
              "non-POSIX systems");
#endif
}

<<<<<<< HEAD
#ifdef OPENMC_MCPL
//===========================================================================
// Read particles from an MCPL-file
//===========================================================================
MCPLFileSource::MCPLFileSource(std::string path)
{
  // Check if source file exists
  if (!file_exists(path)) {
    fatal_error(fmt::format("Source file '{}' does not exist.", path));
  }

  // Read the source from a binary file instead of sampling from some
  // assumed source distribution
  write_message(6, "Reading mcpl source file from {}",path);

  // Open the mcpl file
  mcpl_file = mcpl_open_file(path.c_str());

  //do checks on the mcpl_file to see if particles are many enough.
  // should model this on the example source shown in the docs.
  n_sites=mcpl_hdr_nparticles(mcpl_file);

  read_source_bank(sites_);
}
#endif
=======
>>>>>>> 32e71395

//==============================================================================
// Non-member functions
//==============================================================================

void initialize_source()
{
  write_message("Initializing source particles...", 5);

// Generation source sites from specified distribution in user input
#pragma omp parallel for
  for (int64_t i = 0; i < simulation::work_per_rank; ++i) {
    // initialize random number seed
    int64_t id = simulation::total_gen * settings::n_particles +
                 simulation::work_index[mpi::rank] + i + 1;
    uint64_t seed = init_seed(id, STREAM_SOURCE);

    // sample external source distribution
    simulation::source_bank[i] = sample_external_source(&seed);
  }

  // Write out initial source
  if (settings::write_initial_source) {
    write_message("Writing out initial source...", 5);
    std::string filename = settings::path_output + "initial_source.h5";
    hid_t file_id = file_open(filename, 'w', true);
    write_source_bank(file_id, false);
    file_close(file_id);
  }
}

SourceSite sample_external_source(uint64_t* seed)
{
  // Determine total source strength
  double total_strength = 0.0;
  for (auto& s : model::external_sources)
    total_strength += s->strength();

  // Sample from among multiple source distributions
  int i = 0;
  if (model::external_sources.size() > 1) {
    double xi = prn(seed) * total_strength;
    double c = 0.0;
    for (; i < model::external_sources.size(); ++i) {
      c += model::external_sources[i]->strength();
      if (xi < c)
        break;
    }
  }

  // Sample source site from i-th source distribution
  SourceSite site {model::external_sources[i]->sample(seed)};

  // If running in MG, convert site.E to group
  if (!settings::run_CE) {
    site.E = lower_bound_index(data::mg.rev_energy_bins_.begin(),
      data::mg.rev_energy_bins_.end(), site.E);
    site.E = data::mg.num_energy_groups_ - site.E - 1.;
  }

  return site;
}

void free_memory_source()
{
  model::external_sources.clear();
}

} // namespace openmc<|MERGE_RESOLUTION|>--- conflicted
+++ resolved
@@ -390,34 +390,6 @@
 #endif
 }
 
-<<<<<<< HEAD
-#ifdef OPENMC_MCPL
-//===========================================================================
-// Read particles from an MCPL-file
-//===========================================================================
-MCPLFileSource::MCPLFileSource(std::string path)
-{
-  // Check if source file exists
-  if (!file_exists(path)) {
-    fatal_error(fmt::format("Source file '{}' does not exist.", path));
-  }
-
-  // Read the source from a binary file instead of sampling from some
-  // assumed source distribution
-  write_message(6, "Reading mcpl source file from {}",path);
-
-  // Open the mcpl file
-  mcpl_file = mcpl_open_file(path.c_str());
-
-  //do checks on the mcpl_file to see if particles are many enough.
-  // should model this on the example source shown in the docs.
-  n_sites=mcpl_hdr_nparticles(mcpl_file);
-
-  read_source_bank(sites_);
-}
-#endif
-=======
->>>>>>> 32e71395
 
 //==============================================================================
 // Non-member functions
