--- conflicted
+++ resolved
@@ -8,12 +8,8 @@
   use endf_header, only: Function1D
   use error,       only: fatal_error, warning
   use list_header, only: ListInt
-<<<<<<< HEAD
-  use math,        only: evaluate_legendre, find_angle
+  use math,        only: evaluate_legendre
   use multipole_header, only: MultipoleArray
-=======
-  use math,        only: evaluate_legendre
->>>>>>> 2c4e1ed1
   use product_header, only: AngleEnergyContainer
   use reaction_header, only: Reaction
   use stl_vector,  only: VectorInt
@@ -173,41 +169,23 @@
 ! NUCLIDE_CLEAR resets and deallocates data in Nuclide
 !===============================================================================
 
-    subroutine nuclide_clear(this)
-
-      class(Nuclide), intent(inout) :: this ! The Nuclide object to clear
-
-      integer :: i ! Loop counter
-
-      if (associated(this % urr_data)) deallocate(this % urr_data)
-
-      call this % reaction_index % clear()
-
-    end subroutine nuclide_clear
+  subroutine nuclide_clear(this)
+    class(Nuclide), intent(inout) :: this ! The Nuclide object to clear
+
+    if (associated(this % urr_data)) deallocate(this % urr_data)
+
+    call this % reaction_index % clear()
+
+    if (associated(this % multipole)) deallocate(this % multipole)
+
+  end subroutine nuclide_clear
 
 !===============================================================================
 ! NUCLIDE_NU is an interface to the number of fission neutrons produced
 !===============================================================================
 
-<<<<<<< HEAD
-  subroutine nuclidece_clear(this)
-
-    class(NuclideCE), intent(inout) :: this ! The Nuclide object to clear
-
-    if (associated(this % urr_data)) deallocate(this % urr_data)
-
-    call this % reaction_index % clear()
-
-    if (associated(this % multipole)) deallocate(this % multipole)
-
-  end subroutine nuclidece_clear
-
-  function nuclidece_nu(this, E, emission_mode, group) result(nu)
-    class(NuclideCE),  intent(in) :: this
-=======
   function nuclide_nu(this, E, emission_mode, group) result(nu)
     class(Nuclide),    intent(in) :: this
->>>>>>> 2c4e1ed1
     real(8),           intent(in) :: E
     integer,           intent(in) :: emission_mode
     integer, optional, intent(in) :: group
