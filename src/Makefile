--- conflicted
+++ resolved
@@ -15,21 +15,12 @@
 # User Options
 #===============================================================================
 
-<<<<<<< HEAD
-COMPILER    = petsc
-DEBUG       = yes
-PROFILE     = no
-OPTIMIZE    = no
-USE_MPI     = no
-USE_HDF5    = yes
-=======
-COMPILER = gnu
-DEBUG    = no
+COMPILER = yes
+DEBUG    = yes
 PROFILE  = no
 OPTIMIZE = no
 USE_MPI  = no
 USE_HDF5 = no
->>>>>>> f3ae5d40
 
 #===============================================================================
 # GNU Fortran compiler options
@@ -96,11 +87,6 @@
   include ${SLEPC_DIR}/conf/slepc_common
 #  LDFLAGS = ${PETSC_SYS_LIB}
   LDFLAGS = ${SLEPC_LIB}
-
-  ifeq ($(USE_HDF5),yes)
-    F90FLAGS += -I${HDF5_PREFIX}/include
-    LDFLAGS += -L${HDF5_PREFIX}/lib ${HDF5_PREFIX}/lib/libhdf5hl_fortran.a ${HDF5_PREFIX}/lib/libhdf5_hl.a ${HDF5_PREFIX}/lib/libhdf5_fortran.a ${HDF5_PREFIX}/lib/libhdf5.a -lz -lrt -lm -Wl,-rpath -Wl,${HDF5_PREFIX}/lib
-  endif
 
   ifeq ($(DEBUG),yes)
     F90FLAGS += -g -fbacktrace -fbounds-check
